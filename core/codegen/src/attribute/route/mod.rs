mod parse;

use std::hash::Hash;

use devise::{Spanned, SpanWrapped, Result, FromMeta, Diagnostic};
use devise::ext::TypeExt as _;
use proc_macro2::{TokenStream, Span};

use crate::proc_macro_ext::StringLit;
use crate::syn_ext::{IdentExt, TypeExt as _};
use crate::http_codegen::{Method, Optional};
use crate::attribute::param::Guard;

use self::parse::{Route, Attribute, MethodAttribute};
<<<<<<< HEAD


=======
>>>>>>> 786db9b8

impl Route {
    pub fn guards(&self) -> impl Iterator<Item = &Guard> {
        self.param_guards()
            .chain(self.query_guards())
            .chain(self.request_guards.iter())
    }

    pub fn param_guards(&self) -> impl Iterator<Item = &Guard> {
        self.path_params.iter().filter_map(|p| p.guard())
    }

    pub fn query_guards(&self) -> impl Iterator<Item = &Guard> {
        self.query_params.iter().filter_map(|p| p.guard())
    }
}



fn query_decls(route: &Route) -> Option<TokenStream> {
    use devise::ext::{Split2, Split6};

    if route.query_params.is_empty() && route.query_guards().next().is_none() {
        return None;
    }

    define_spanned_export!(Span::call_site() =>
        __req, __data, _trace, _form, Outcome, _Ok, _Err, _Some, _None
    );

    // Record all of the static parameters for later filtering.
    let (raw_name, raw_value) = route.query_params.iter()
        .filter_map(|s| s.r#static())
        .map(|name| match name.find('=') {
            Some(i) => (&name[..i], &name[i + 1..]),
            None => (name.as_str(), "")
        })
        .split2();

    // Now record all of the dynamic parameters.
    let (name, matcher, ident, init_expr, push_expr, finalize_expr) = route.query_guards()
        .map(|guard| {
            let (name, ty) = (&guard.name, &guard.ty);
            let ident = guard.fn_ident.rocketized().with_span(ty.span());
            let matcher = match guard.trailing {
                true => quote_spanned!(name.span() => _),
                _ => quote!(#name)
            };

            define_spanned_export!(ty.span() => FromForm, _form);

            let ty = quote_spanned!(ty.span() => <#ty as #FromForm>);
            let init = quote_spanned!(ty.span() => #ty::init(#_form::Options::Lenient));
            let finalize = quote_spanned!(ty.span() => #ty::finalize(#ident));
            let push = match guard.trailing {
                true => quote_spanned!(ty.span() => #ty::push_value(&mut #ident, _f)),
                _ => quote_spanned!(ty.span() => #ty::push_value(&mut #ident, _f.shift())),
            };

            (name, matcher, ident, init, push, finalize)
        })
        .split6();

    #[allow(non_snake_case)]
    Some(quote! {
<<<<<<< HEAD
        let (#(#ident),*) = {
            let mut __e = #_form::Errors::new();
            #(let mut #ident = #init_expr;)*

            for _f in #__req.query_fields() {
                let _raw = (_f.name.source().as_str(), _f.value);
                let _key = _f.name.key_lossy().as_str();
                match (_raw, _key) {
                    // Skip static parameters so <param..> doesn't see them.
                    #(((#raw_name, #raw_value), _) => { /* skip */ },)*
                    #((_, #matcher) => #push_expr,)*
                    _ => { /* in case we have no trailing, ignore all else */ },
                }
=======
        let mut __e = #_form::Errors::new();
        #(let mut #ident = #init_expr;)*

        for _f in #__req.query_fields() {
            let _raw = (_f.name.source().as_str(), _f.value);
            let _key = _f.name.key_lossy().as_str();
            match (_raw, _key) {
                // Skip static parameters so <param..> doesn't see them.
                #(((#raw_name, #raw_value), _) => { /* skip */ },)*
                #((_, #matcher) => #push_expr,)*
                _ => { /* in case we have no trailing, ignore all else */ },
>>>>>>> 786db9b8
            }

<<<<<<< HEAD
            #(
                let #ident = match #finalize_expr {
                    #_Ok(_v) => #_Some(_v),
                    #_Err(_err) => {
                        __e.extend(_err.with_name(#_form::NameView::new(#name)));
                        #_None
                    },
                };
            )*

            if !__e.is_empty() {
                #_trace::warn_span!("mismatch_query_string",
                    "query string failed to match declared route"
                ).in_scope(|| {
                    for _err in __e { #_trace::warn!("{}", _err); }
                });
                return #Outcome::Forward(#__data);
            }
=======
        #(
            let #ident = match #finalize_expr {
                #_Ok(_v) => #_Some(_v),
                #_Err(_err) => {
                    __e.extend(_err.with_name(#_form::NameView::new(#name)));
                    #_None
                },
            };
        )*

        if !__e.is_empty() {
            #_log::warn_!("Query string failed to match route declaration.");
            for _err in __e { #_log::warn_!("{}", _err); }
            return #Outcome::Forward(#__data);
        }
>>>>>>> 786db9b8

            (#(#ident.unwrap()),*)
        };
    })
}

fn request_guard_decl(guard: &Guard) -> TokenStream {
    let (ident, ty) = (guard.fn_ident.rocketized(), &guard.ty);
    define_spanned_export!(ty.span() =>
<<<<<<< HEAD
        __req, __data, _request, FromRequest, Outcome
=======
        __req, __data, _request, _log, FromRequest, Outcome
>>>>>>> 786db9b8
    );

    quote_spanned! { ty.span() =>
        let #ident: #ty = match <#ty as #FromRequest>::from_request(#__req).await {
            #Outcome::Success(__v) => __v,
<<<<<<< HEAD
            #Outcome::Forward(_) => {                
                return #Outcome::Forward(#__data);
            },
            #Outcome::Failure((__c, __e)) => {                
=======
            #Outcome::Forward(_) => {
                #_log::warn_!("Request guard `{}` is forwarding.", stringify!(#ty));
                return #Outcome::Forward(#__data);
            },
            #Outcome::Failure((__c, __e)) => {
                #_log::warn_!("Request guard `{}` failed: {:?}.", stringify!(#ty), __e);
>>>>>>> 786db9b8
                return #Outcome::Failure(__c);
            }
        };
    }
}

fn param_guard_decl(guard: &Guard) -> TokenStream {
    let (i, name, ty) = (guard.index, &guard.name, &guard.ty);
    define_spanned_export!(ty.span() =>
        __req, __data, _trace, _None, _Some, _Ok, _Err,
        Outcome, FromSegments, FromParam
    );

    // Returned when a dynamic parameter fails to parse.
<<<<<<< HEAD
    let parse_error = quote_spanned! { ty.span() => {
        #_trace::warn!(parameter = #name, error = ?__error, "Parameter guard `{}: {}` is forwarding: {:?}.", #name, stringify!(#ty), __error);
=======
    let parse_error = quote!({
        #_log::warn_!("Parameter guard `{}: {}` is forwarding: {:?}.",
            #name, stringify!(#ty), __error);

>>>>>>> 786db9b8
        #Outcome::Forward(#__data)
    } };

    // All dynamic parameters should be found if this function is being called;
    // that's the point of statically checking the URI parameters.
    let expr = match guard.trailing {
        false => quote_spanned! { ty.span() =>
            match #__req.routed_segment(#i) {
                #_Some(__s) => match <#ty as #FromParam>::from_param(__s) {
                    #_Ok(__v) => __v,
                    #_Err(__error) => return #parse_error,
                },
                #_None => {
<<<<<<< HEAD
                    #_trace::error!("Internal invariant: dynamic parameter not found.");
                    #_trace::error!("Please report this error to the Rocket issue tracker.");
                    #_trace::error!("https://github.com/SergioBenitez/Rocket/issues");
=======
                    #_log::error_!("Internal invariant broken: dyn param not found.");
                    #_log::error_!("Please report this to the Rocket issue tracker.");
                    #_log::error_!("https://github.com/SergioBenitez/Rocket/issues");
>>>>>>> 786db9b8
                    return #Outcome::Forward(#__data);
                }
            }
        },
        true => quote_spanned! { ty.span() =>
            match <#ty as #FromSegments>::from_segments(#__req.routed_segments(#i..)) {
                #_Ok(__v) => __v,
                #_Err(__error) => return #parse_error,
            }
        },
    };

    let ident = guard.fn_ident.rocketized();
    quote!(let #ident: #ty = #expr;)
}

fn data_guard_decl(guard: &Guard) -> TokenStream {
    let (ident, ty) = (guard.fn_ident.rocketized(), &guard.ty);
<<<<<<< HEAD
    define_spanned_export!(ty.span() =>  __req, __data, FromData, Outcome);
=======
    define_spanned_export!(ty.span() => _log, __req, __data, FromData, Outcome);
>>>>>>> 786db9b8

    quote_spanned! { ty.span() =>
        let #ident: #ty = match <#ty as #FromData>::from_data(#__req, #__data).await {
            #Outcome::Success(__d) => __d,
<<<<<<< HEAD
            #Outcome::Forward(__d) => {                
                return #Outcome::Forward(__d);
            }
            #Outcome::Failure((__c, __e)) => {                
=======
            #Outcome::Forward(__d) => {
                #_log::warn_!("Data guard `{}` is forwarding.", stringify!(#ty));
                return #Outcome::Forward(__d);
            }
            #Outcome::Failure((__c, __e)) => {
                #_log::warn_!("Data guard `{}` failed: {:?}.", stringify!(#ty), __e);
>>>>>>> 786db9b8
                return #Outcome::Failure(__c);
            }
        };
    }
}

fn internal_uri_macro_decl(route: &Route) -> TokenStream {
    // FIXME: Is this the right order? Does order matter?
    let uri_args = route.param_guards()
        .chain(route.query_guards())
        .map(|guard| (&guard.fn_ident, &guard.ty))
        .map(|(ident, ty)| quote!(#ident: #ty));

    // Generate a unique macro name based on the route's metadata.
    let macro_name = route.handler.sig.ident.prepend(crate::URI_MACRO_PREFIX);
    let inner_macro_name = macro_name.uniqueify_with(|mut hasher| {
        route.handler.sig.ident.hash(&mut hasher);
        route.attr.uri.path().hash(&mut hasher);
        route.attr.uri.query().hash(&mut hasher)
    });

    let route_uri = route.attr.uri.to_string();

    quote_spanned! { Span::call_site() =>
        #[doc(hidden)]
        #[macro_export]
        /// Rocket generated URI macro.
        macro_rules! #inner_macro_name {
            ($($token:tt)*) => {{
                rocket::rocket_internal_uri!(#route_uri, (#(#uri_args),*), $($token)*)
            }};
        }

        #[doc(hidden)]
        pub use #inner_macro_name as #macro_name;
    }
}

fn responder_outcome_expr(route: &Route) -> TokenStream {
    let ret_span = match route.handler.sig.output {
        syn::ReturnType::Default => route.handler.sig.ident.span(),
        syn::ReturnType::Type(_, ref ty) => ty.span()
    };

    let user_handler_fn_name = &route.handler.sig.ident;
    let parameter_names = route.arguments.map.values()
        .map(|(ident, _)| ident.rocketized());

    let _await = route.handler.sig.asyncness
        .map(|a| quote_spanned!(a.span() => .await));

    define_spanned_export!(ret_span => __req, _route);
    quote_spanned! { ret_span =>
        let ___responder = #user_handler_fn_name(#(#parameter_names),*) #_await;
        #_route::Outcome::from(#__req, ___responder)
    }
}

fn sentinels_expr(route: &Route) -> TokenStream {
    let ret_ty = match route.handler.sig.output {
        syn::ReturnType::Default => None,
        syn::ReturnType::Type(_, ref ty) => Some(ty.with_stripped_lifetimes())
    };

    let generic_idents: Vec<_> = route.handler.sig.generics
        .type_params()
        .map(|p| &p.ident)
        .collect();

    // Note: for a given route, we need to emit a valid graph of eligble
    // sentinels. This means that we don't have broken links, where a child
    // points to a parent that doesn't exist. The concern is that the
    // `is_concrete()` filter will cause a break in the graph.
    //
    // Here's a proof by cases for why this can't happen:
    //    1. if `is_concrete()` returns `false` for a (valid) type, it returns
    //       false for all of its parents. we consider this an axiom; this is
    //       the point of `is_concrete()`. the type is filtered out, so the
    //       theorem vacously holds
    //    2. if `is_concrete()` returns `true`, for a type `T`, it either:
    //      * returns `false` for the parent. by 1) it will return false for
    //        _all_ parents of the type, so no node in the graph can consider,
    //        directly or indirectly, `T` to be a child, and thus there are no
    //        broken links; the thereom holds
    //      * returns `true` for the parent, and so the type has a parent, and
    //      the theorem holds.
    //    3. these are all the cases. QED.

    const TY_MACS: &[&str] = &["ReaderStream", "TextStream", "ByteStream", "EventStream"];

    fn ty_mac_mapper(tokens: &TokenStream) -> Option<syn::Type> {
        use crate::bang::typed_stream::Input;

        match syn::parse2(tokens.clone()).ok()? {
            Input::Type(ty, ..) => Some(ty),
            Input::Tokens(..) => None
        }
    }

    let eligible_types = route.guards()
        .map(|guard| &guard.ty)
        .chain(ret_ty.as_ref().into_iter())
        .flat_map(|ty| ty.unfold_with_ty_macros(TY_MACS, ty_mac_mapper))
        .filter(|ty| ty.is_concrete(&generic_idents))
        .map(|child| (child.parent, child.ty));

    let sentinel = eligible_types.map(|(parent, ty)| {
        define_spanned_export!(ty.span() => _sentinel);

        match parent {
            Some(p) if p.is_concrete(&generic_idents) => {
                quote_spanned!(ty.span() => #_sentinel::resolve!(#ty, #p))
            }
            Some(_) | None => quote_spanned!(ty.span() => #_sentinel::resolve!(#ty)),
        }
    });

    quote!(::std::vec![#(#sentinel),*])
}

<<<<<<< HEAD


=======
>>>>>>> 786db9b8
fn codegen_route(route: Route) -> Result<TokenStream> {
    use crate::exports::*;

    // Generate the declarations for all of the guards.
    let request_guards = route.request_guards.iter().map(request_guard_decl);
    let param_guards = route.param_guards().map(param_guard_decl);
    let query_guards = query_decls(&route);
    let data_guard = route.data_guard.as_ref().map(data_guard_decl);

    // Extract the sentinels from the route.
    let sentinels = sentinels_expr(&route);

    // Gather info about the function.
    let (vis, handler_fn) = (&route.handler.vis, &route.handler);
    let handler_fn_name = &handler_fn.sig.ident;
    let internal_uri_macro = internal_uri_macro_decl(&route);
    let responder_outcome = responder_outcome_expr(&route);

<<<<<<< HEAD
    let method = route.attr.method;    
    let path = route.attr.uri.to_string();
=======
    let method = route.attr.method;
    let uri = route.attr.uri.to_string();
>>>>>>> 786db9b8
    let rank = Optional(route.attr.rank);
    let format = Optional(route.attr.format.as_ref());

    Ok(quote! {
        #handler_fn

        #[doc(hidden)]
        #[allow(non_camel_case_types)]
        /// Rocket code generated proxy structure.
        #vis struct #handler_fn_name {  }

        /// Rocket code generated proxy static conversion implementations.
        impl #handler_fn_name {
            #[allow(non_snake_case, unreachable_patterns, unreachable_code)]
<<<<<<< HEAD
            fn into_info(self) -> #_route::StaticInfo {                
=======
            fn into_info(self) -> #_route::StaticInfo {
>>>>>>> 786db9b8
                fn monomorphized_function<'__r>(
                    #__req: &'__r #Request<'_>,
                    #__data: #Data<'__r>
                ) -> #_route::BoxFuture<'__r> {
<<<<<<< HEAD
                    use #_trace::Instrument as _;
=======
>>>>>>> 786db9b8
                    #_Box::pin(async move {
                        #(#request_guards)*
                        #(#param_guards)*
                        #query_guards
                        #data_guard

                        #responder_outcome
                    }
                    .instrument(#_trace::info_span!(
                        stringify!(#handler_fn_name),
                        method = %#method, 
                        path = #path,                        
                        "Route: {}", stringify!(#handler_fn_name)                                                    
                    ))
                )
                }

                #_route::StaticInfo {
                    name: stringify!(#handler_fn_name),
                    method: #method,
<<<<<<< HEAD
                    uri: #path,
=======
                    uri: #uri,
>>>>>>> 786db9b8
                    handler: monomorphized_function,
                    format: #format,
                    rank: #rank,
                    sentinels: #sentinels,
                }
            }

            #[doc(hidden)]
            pub fn into_route(self) -> #Route {
                self.into_info().into()
            }
        }

        /// Rocket code generated wrapping URI macro.
        #internal_uri_macro
    })
}



fn complete_route(args: TokenStream, input: TokenStream) -> Result<TokenStream> {
    let function: syn::ItemFn = syn::parse2(input)
        .map_err(Diagnostic::from)
        .map_err(|diag| diag.help("`#[route]` can only be used on functions"))?;

    let attr_tokens = quote!(route(#args));
    let attribute = Attribute::from_meta(&syn::parse2(attr_tokens)?)?;
    codegen_route(Route::from(attribute, function)?)
}

fn incomplete_route(
    method: crate::http::Method,
    args: TokenStream,
    input: TokenStream
) -> Result<TokenStream> {
    let method_str = method.to_string().to_lowercase();
    // FIXME(proc_macro): there should be a way to get this `Span`.
    let method_span = StringLit::new(format!("#[{}]", method), Span::call_site())
        .subspan(2..2 + method_str.len());

    let method_ident = syn::Ident::new(&method_str, method_span);

    let function: syn::ItemFn = syn::parse2(input)
        .map_err(Diagnostic::from)
        .map_err(|d| d.help(format!("#[{}] can only be used on functions", method_str)))?;

    let full_attr = quote!(#method_ident(#args));
    let method_attribute = MethodAttribute::from_meta(&syn::parse2(full_attr)?)?;

    let attribute = Attribute {
        method: SpanWrapped {
            full_span: method_span, key_span: None, span: method_span, value: Method(method)
        },
        uri: method_attribute.uri,
        data: method_attribute.data,
        format: method_attribute.format,
        rank: method_attribute.rank,
    };

    codegen_route(Route::from(attribute, function)?)
}

pub fn route_attribute<M: Into<Option<crate::http::Method>>>(
    method: M,
    args: proc_macro::TokenStream,
    input: proc_macro::TokenStream
) -> TokenStream {
    let result = match method.into() {
        Some(method) => incomplete_route(method, args.into(), input.into()),
        None => complete_route(args.into(), input.into())
    };

    result.unwrap_or_else(|diag| diag.emit_as_item_tokens())
}
<|MERGE_RESOLUTION|>--- conflicted
+++ resolved
@@ -12,11 +12,6 @@
 use crate::attribute::param::Guard;
 
 use self::parse::{Route, Attribute, MethodAttribute};
-<<<<<<< HEAD
-
-
-=======
->>>>>>> 786db9b8
 
 impl Route {
     pub fn guards(&self) -> impl Iterator<Item = &Guard> {
@@ -34,8 +29,6 @@
     }
 }
 
-
-
 fn query_decls(route: &Route) -> Option<TokenStream> {
     use devise::ext::{Split2, Split6};
 
@@ -44,7 +37,7 @@
     }
 
     define_spanned_export!(Span::call_site() =>
-        __req, __data, _trace, _form, Outcome, _Ok, _Err, _Some, _None
+        __req, __data, _log, _form, Outcome, _Ok, _Err, _Some, _None
     );
 
     // Record all of the static parameters for later filtering.
@@ -82,21 +75,6 @@
 
     #[allow(non_snake_case)]
     Some(quote! {
-<<<<<<< HEAD
-        let (#(#ident),*) = {
-            let mut __e = #_form::Errors::new();
-            #(let mut #ident = #init_expr;)*
-
-            for _f in #__req.query_fields() {
-                let _raw = (_f.name.source().as_str(), _f.value);
-                let _key = _f.name.key_lossy().as_str();
-                match (_raw, _key) {
-                    // Skip static parameters so <param..> doesn't see them.
-                    #(((#raw_name, #raw_value), _) => { /* skip */ },)*
-                    #((_, #matcher) => #push_expr,)*
-                    _ => { /* in case we have no trailing, ignore all else */ },
-                }
-=======
         let mut __e = #_form::Errors::new();
         #(let mut #ident = #init_expr;)*
 
@@ -108,29 +86,9 @@
                 #(((#raw_name, #raw_value), _) => { /* skip */ },)*
                 #((_, #matcher) => #push_expr,)*
                 _ => { /* in case we have no trailing, ignore all else */ },
->>>>>>> 786db9b8
-            }
-
-<<<<<<< HEAD
-            #(
-                let #ident = match #finalize_expr {
-                    #_Ok(_v) => #_Some(_v),
-                    #_Err(_err) => {
-                        __e.extend(_err.with_name(#_form::NameView::new(#name)));
-                        #_None
-                    },
-                };
-            )*
-
-            if !__e.is_empty() {
-                #_trace::warn_span!("mismatch_query_string",
-                    "query string failed to match declared route"
-                ).in_scope(|| {
-                    for _err in __e { #_trace::warn!("{}", _err); }
-                });
-                return #Outcome::Forward(#__data);
-            }
-=======
+            }
+        }
+
         #(
             let #ident = match #finalize_expr {
                 #_Ok(_v) => #_Some(_v),
@@ -146,39 +104,26 @@
             for _err in __e { #_log::warn_!("{}", _err); }
             return #Outcome::Forward(#__data);
         }
->>>>>>> 786db9b8
-
-            (#(#ident.unwrap()),*)
-        };
+
+        #(let #ident = #ident.unwrap();)*
     })
 }
 
 fn request_guard_decl(guard: &Guard) -> TokenStream {
     let (ident, ty) = (guard.fn_ident.rocketized(), &guard.ty);
     define_spanned_export!(ty.span() =>
-<<<<<<< HEAD
-        __req, __data, _request, FromRequest, Outcome
-=======
         __req, __data, _request, _log, FromRequest, Outcome
->>>>>>> 786db9b8
     );
 
     quote_spanned! { ty.span() =>
         let #ident: #ty = match <#ty as #FromRequest>::from_request(#__req).await {
             #Outcome::Success(__v) => __v,
-<<<<<<< HEAD
-            #Outcome::Forward(_) => {                
-                return #Outcome::Forward(#__data);
-            },
-            #Outcome::Failure((__c, __e)) => {                
-=======
             #Outcome::Forward(_) => {
                 #_log::warn_!("Request guard `{}` is forwarding.", stringify!(#ty));
                 return #Outcome::Forward(#__data);
             },
             #Outcome::Failure((__c, __e)) => {
                 #_log::warn_!("Request guard `{}` failed: {:?}.", stringify!(#ty), __e);
->>>>>>> 786db9b8
                 return #Outcome::Failure(__c);
             }
         };
@@ -193,15 +138,8 @@
     );
 
     // Returned when a dynamic parameter fails to parse.
-<<<<<<< HEAD
     let parse_error = quote_spanned! { ty.span() => {
         #_trace::warn!(parameter = #name, error = ?__error, "Parameter guard `{}: {}` is forwarding: {:?}.", #name, stringify!(#ty), __error);
-=======
-    let parse_error = quote!({
-        #_log::warn_!("Parameter guard `{}: {}` is forwarding: {:?}.",
-            #name, stringify!(#ty), __error);
-
->>>>>>> 786db9b8
         #Outcome::Forward(#__data)
     } };
 
@@ -215,15 +153,9 @@
                     #_Err(__error) => return #parse_error,
                 },
                 #_None => {
-<<<<<<< HEAD
                     #_trace::error!("Internal invariant: dynamic parameter not found.");
                     #_trace::error!("Please report this error to the Rocket issue tracker.");
                     #_trace::error!("https://github.com/SergioBenitez/Rocket/issues");
-=======
-                    #_log::error_!("Internal invariant broken: dyn param not found.");
-                    #_log::error_!("Please report this to the Rocket issue tracker.");
-                    #_log::error_!("https://github.com/SergioBenitez/Rocket/issues");
->>>>>>> 786db9b8
                     return #Outcome::Forward(#__data);
                 }
             }
@@ -242,28 +174,17 @@
 
 fn data_guard_decl(guard: &Guard) -> TokenStream {
     let (ident, ty) = (guard.fn_ident.rocketized(), &guard.ty);
-<<<<<<< HEAD
-    define_spanned_export!(ty.span() =>  __req, __data, FromData, Outcome);
-=======
     define_spanned_export!(ty.span() => _log, __req, __data, FromData, Outcome);
->>>>>>> 786db9b8
 
     quote_spanned! { ty.span() =>
         let #ident: #ty = match <#ty as #FromData>::from_data(#__req, #__data).await {
             #Outcome::Success(__d) => __d,
-<<<<<<< HEAD
-            #Outcome::Forward(__d) => {                
-                return #Outcome::Forward(__d);
-            }
-            #Outcome::Failure((__c, __e)) => {                
-=======
             #Outcome::Forward(__d) => {
                 #_log::warn_!("Data guard `{}` is forwarding.", stringify!(#ty));
                 return #Outcome::Forward(__d);
             }
             #Outcome::Failure((__c, __e)) => {
                 #_log::warn_!("Data guard `{}` failed: {:?}.", stringify!(#ty), __e);
->>>>>>> 786db9b8
                 return #Outcome::Failure(__c);
             }
         };
@@ -384,11 +305,6 @@
     quote!(::std::vec![#(#sentinel),*])
 }
 
-<<<<<<< HEAD
-
-
-=======
->>>>>>> 786db9b8
 fn codegen_route(route: Route) -> Result<TokenStream> {
     use crate::exports::*;
 
@@ -407,13 +323,8 @@
     let internal_uri_macro = internal_uri_macro_decl(&route);
     let responder_outcome = responder_outcome_expr(&route);
 
-<<<<<<< HEAD
-    let method = route.attr.method;    
-    let path = route.attr.uri.to_string();
-=======
     let method = route.attr.method;
     let uri = route.attr.uri.to_string();
->>>>>>> 786db9b8
     let rank = Optional(route.attr.rank);
     let format = Optional(route.attr.format.as_ref());
 
@@ -428,19 +339,12 @@
         /// Rocket code generated proxy static conversion implementations.
         impl #handler_fn_name {
             #[allow(non_snake_case, unreachable_patterns, unreachable_code)]
-<<<<<<< HEAD
-            fn into_info(self) -> #_route::StaticInfo {                
-=======
             fn into_info(self) -> #_route::StaticInfo {
->>>>>>> 786db9b8
                 fn monomorphized_function<'__r>(
                     #__req: &'__r #Request<'_>,
                     #__data: #Data<'__r>
                 ) -> #_route::BoxFuture<'__r> {
-<<<<<<< HEAD
                     use #_trace::Instrument as _;
-=======
->>>>>>> 786db9b8
                     #_Box::pin(async move {
                         #(#request_guards)*
                         #(#param_guards)*
@@ -452,7 +356,7 @@
                     .instrument(#_trace::info_span!(
                         stringify!(#handler_fn_name),
                         method = %#method, 
-                        path = #path,                        
+                        path = #uri,                        
                         "Route: {}", stringify!(#handler_fn_name)                                                    
                     ))
                 )
@@ -461,11 +365,7 @@
                 #_route::StaticInfo {
                     name: stringify!(#handler_fn_name),
                     method: #method,
-<<<<<<< HEAD
-                    uri: #path,
-=======
                     uri: #uri,
->>>>>>> 786db9b8
                     handler: monomorphized_function,
                     format: #format,
                     rank: #rank,
@@ -483,8 +383,6 @@
         #internal_uri_macro
     })
 }
-
-
 
 fn complete_route(args: TokenStream, input: TokenStream) -> Result<TokenStream> {
     let function: syn::ItemFn = syn::parse2(input)
@@ -539,4 +437,4 @@
     };
 
     result.unwrap_or_else(|diag| diag.emit_as_item_tokens())
-}
+}