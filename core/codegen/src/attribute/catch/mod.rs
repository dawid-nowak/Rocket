--- conflicted
+++ resolved
@@ -66,14 +66,9 @@
             fn into_info(self) -> #_catcher::StaticInfo {
                 fn monomorphized_function<'__r>(
                     #__status: #Status,
-<<<<<<< HEAD
-                    #__req: &'_b #Request<'_>
-                ) -> #_catcher::BoxFuture<'_b> {
-                    use #_trace::Instrument as _;
-=======
                     #__req: &'__r #Request<'_>
                 ) -> #_catcher::BoxFuture<'__r> {
->>>>>>> 786db9b8
+		    use #_trace::Instrument as _;
                     #_Box::pin(async move {
                         let __response = #catcher_response;
                         #Response::build()
