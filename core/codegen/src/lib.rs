--- conflicted
+++ resolved
@@ -658,7 +658,6 @@
 ///     than one `validate` attribute is applied, _all_ validations are run.
 ///
 ///   * **`default = expr`**
-<<<<<<< HEAD
 ///
 ///     If `expr` is not literally `None`, the parameter sets the default value
 ///     of the field to be `expr.into()`. If `expr` _is_ `None`, the parameter
@@ -688,8 +687,8 @@
 ///     }
 ///     ```
 ///
-/// [`FromForm`]: ../rocket/form/trait.FromForm.html
-/// [`form::Errors`]: ../rocket/form/struct.Errors.html
+/// [`FromForm`]: rocket::form::FromForm
+/// [`form::Errors`]: rocket::form::Errors
 ///
 /// # Generics
 ///
@@ -733,82 +732,6 @@
 /// ```rust
 /// use rocket::form::{self, FromForm};
 ///
-=======
-///
-///     If `expr` is not literally `None`, the parameter sets the default value
-///     of the field to be `expr.into()`. If `expr` _is_ `None`, the parameter
-///     _unsets_ the default value of the field, if any. The expression is only
-///     evaluated if the attributed field is missing in the incoming form.
-///
-///     Except when `expr` is `None`, `expr` must be of type `T: Into<F>` where
-///     `F` is the field's type.
-///
-///   * **`default_with = expr`**
-///
-///     The parameter sets the default value of the field to be exactly `expr`
-///     which must be of type `Option<F>` where `F` is the field's type. If the
-///     expression evaluates to `None`, there is no default. Otherwise the value
-///     wrapped in `Some` is used. The expression is only evaluated if the
-///     attributed field is missing in the incoming form.
-///
-///     ```rust
-///     # #[macro_use] extern crate rocket;
-///     use std::num::NonZeroUsize;
-///
-///     #[derive(FromForm)]
-///     struct MyForm {
-///         // `NonZeroUsize::new()` return an `Option<NonZeroUsize>`.
-///         #[field(default_with = NonZeroUsize::new(42))]
-///         num: NonZeroUsize,
-///     }
-///     ```
-///
-/// [`FromForm`]: rocket::form::FromForm
-/// [`form::Errors`]: rocket::form::Errors
-///
-/// # Generics
-///
-/// The derive accepts any number of type generics and at most one lifetime
-/// generic. If a type generic is present, the generated implementation will
-/// require a bound of `FromForm<'r>` for the field type containing the generic.
-/// For example, for a struct `struct Foo<T>(Json<T>)`, the bound `Json<T>:
-/// FromForm<'r>` will be added to the generated implementation.
-///
-/// ```rust
-/// use rocket::form::FromForm;
-/// use rocket::serde::json::Json;
-///
-/// // The bounds `A: FromForm<'r>`, `B: FromForm<'r>` will be required.
-/// #[derive(FromForm)]
-/// struct FancyForm<A, B> {
-///     first: A,
-///     second: B,
-/// };
-///
-/// // The bound `Json<T>: FromForm<'r>` will be required.
-/// #[derive(FromForm)]
-/// struct JsonToken<T> {
-///     token: Json<T>,
-///     id: usize,
-/// }
-/// ```
-///
-/// If a lifetime generic is present, it is replaced with `'r` in the
-/// generated implementation `impl FromForm<'r>`:
-///
-/// ```rust
-/// # #[macro_use] extern crate rocket;
-/// // Generates `impl<'r> FromForm<'r> for MyWrapper<'r>`.
-/// #[derive(FromForm)]
-/// struct MyWrapper<'a>(&'a str);
-/// ```
-///
-/// Both type generics and one lifetime generic may be used:
-///
-/// ```rust
-/// use rocket::form::{self, FromForm};
-///
->>>>>>> 786db9b8
 /// // The bound `form::Result<'r, T>: FromForm<'r>` will be required.
 /// #[derive(FromForm)]
 /// struct SomeResult<'o, T>(form::Result<'o, T>);
