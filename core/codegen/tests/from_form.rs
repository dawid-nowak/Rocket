use std::net::{IpAddr, SocketAddr};
use std::collections::{BTreeMap, HashMap};
<<<<<<< HEAD

=======
>>>>>>> 786db9b8
use pretty_assertions::assert_eq;

use rocket::UriDisplayQuery;
use rocket::http::uri::fmt::{UriDisplay, Query};
use rocket::form::{self, Form, Strict, FromForm, FromFormField, Errors};
use rocket::form::error::{ErrorKind, Entity};
use rocket::serde::json::Json;

fn strict<'f, T: FromForm<'f>>(string: &'f str) -> Result<T, Errors<'f>> {
    Form::<Strict<T>>::parse(string).map(|s| s.into_inner())
}

fn lenient<'f, T: FromForm<'f>>(string: &'f str) -> Result<T, Errors<'f>> {
    Form::<T>::parse(string)
}

fn strict_encoded<T: 'static>(string: &str) -> Result<T, Errors<'static>>
    where for<'a> T: FromForm<'a>
{
    Form::<Strict<T>>::parse_encoded(string.into()).map(|s| s.into_inner())
}

#[derive(Debug, PartialEq, FromForm)]
struct TodoTask {
    description: String,
    completed: bool
}

#[test]
fn simple() {
    // Same number of arguments: simple case.
    let task: Option<TodoTask> = strict("description=Hello&completed=on").ok();
    assert_eq!(task, Some(TodoTask {
        description: "Hello".to_string(),
        completed: true
    }));

    // Argument in string but not in form.
    let task: Option<TodoTask> = strict("other=a&description=Hello&completed=on").ok();
    assert!(task.is_none());

    let task: Option<TodoTask> = lenient("other=a&description=Hello&completed=on").ok();
    assert_eq!(task, Some(TodoTask {
        description: "Hello".to_string(),
        completed: true
    }));

    // Ensure _method isn't required.
    let task: Option<TodoTask> = strict("_method=patch&description=Hello&completed=off").ok();
    assert_eq!(task, Some(TodoTask {
        description: "Hello".to_string(),
        completed: false
    }));
}

#[derive(Debug, PartialEq, FromFormField)]
enum FormOption {
    A, B, C
}

#[derive(Debug, PartialEq, FromForm)]
struct FormInput<'r> {
    checkbox: bool,
    number: usize,
    radio: FormOption,
    password: &'r str,
    textarea: String,
    select: FormOption,
}

#[derive(Debug, PartialEq, FromForm)]
struct DefaultInput<'r> {
    arg: Option<&'r str>,
}

#[derive(Debug, PartialEq, FromForm)]
struct ManualMethod<'r> {
    _method: Option<&'r str>,
    done: bool
}

#[derive(Debug, PartialEq, FromForm)]
struct UnpresentCheckbox {
    checkbox: bool
}

#[derive(Debug, PartialEq, FromForm)]
struct UnpresentCheckboxTwo<'r> {
    checkbox: bool,
    something: &'r str
}

#[derive(Debug, PartialEq, FromForm)]
struct FieldNamedV<'r> {
    v: &'r str,
}

#[test]
fn base_conditions() {
    let form_string = &[
        "password=testing", "checkbox=off", "number=10", "textarea=",
        "select=a", "radio=c",
    ].join("&");

    let input: Result<FormInput<'_>, _> = strict(&form_string);
    assert_eq!(input, Ok(FormInput {
        checkbox: false,
        number: 10,
        radio: FormOption::C,
        password: "testing".into(),
        textarea: "".to_string(),
        select: FormOption::A,
    }));

    // Argument not in string with default in form.
    let default: Option<DefaultInput<'_>> = strict("").ok();
    assert_eq!(default, Some(DefaultInput {
        arg: None
    }));

    // Ensure _method can be captured if desired.
    let manual: Option<ManualMethod<'_>> = strict("_method=put&done=true").ok();
    assert_eq!(manual, Some(ManualMethod {
        _method: Some("put".into()),
        done: true
    }));

    let manual: Option<ManualMethod<'_>> = lenient("_method=put&done=true").ok();
    assert_eq!(manual, Some(ManualMethod {
        _method: Some("put".into()),
        done: true
    }));

    // And ignored when not present.
    let manual: Option<ManualMethod<'_>> = strict("done=true").ok();
    assert_eq!(manual, Some(ManualMethod {
        _method: None,
        done: true
    }));

    // Check that a `bool` value that isn't in the form is marked as `false`.
    let manual: Option<UnpresentCheckbox> = lenient("").ok();
    assert_eq!(manual, Some(UnpresentCheckbox {
        checkbox: false
    }));

    // Check that a `bool` value that isn't in the form is marked as `false`.
    let manual: Option<UnpresentCheckboxTwo<'_>> = lenient("something=hello").ok();
    assert_eq!(manual, Some(UnpresentCheckboxTwo {
        checkbox: false,
        something: "hello".into()
    }));

    // Check that a structure with one field `v` parses correctly.
    let manual: Option<FieldNamedV<'_>> = strict("v=abc").ok();
    assert_eq!(manual, Some(FieldNamedV {
        v: "abc".into()
    }));
}

#[test]
fn lenient_parsing() {
    // Check that a structure with one field `v` parses correctly (lenient).
    let manual: Option<FieldNamedV<'_>> = lenient("v=abc").ok();
    assert_eq!(manual, Some(FieldNamedV { v: "abc".into() }));

    let manual: Option<FieldNamedV<'_>> = lenient("v=abc&a=123").ok();
    assert_eq!(manual, Some(FieldNamedV { v: "abc".into() }));

    let manual: Option<FieldNamedV<'_>> = lenient("c=abcddef&v=abc&a=123").ok();
    assert_eq!(manual, Some(FieldNamedV { v: "abc".into() }));

    // Check default values (bool) with lenient parsing.
    let manual: Option<UnpresentCheckboxTwo<'_>> = lenient("something=hello").ok();
    assert_eq!(manual, Some(UnpresentCheckboxTwo {
        checkbox: false,
        something: "hello".into()
    }));

    let manual: Option<UnpresentCheckboxTwo<'_>> = lenient("hi=hi&something=hello").ok();
    assert_eq!(manual, Some(UnpresentCheckboxTwo {
        checkbox: false,
        something: "hello".into()
    }));

    // Check that a missing field doesn't parse, even leniently.
    let manual: Option<FieldNamedV<'_>> = lenient("a=abc").ok();
    assert!(manual.is_none());

    let manual: Option<FieldNamedV<'_>> = lenient("_method=abc").ok();
    assert!(manual.is_none());
}

#[test]
fn field_renaming() {
    #[derive(Debug, PartialEq, FromForm)]
    struct RenamedForm {
        single: usize,
        #[field(name = "camelCase")]
        camel_case: String,
        #[field(name = "TitleCase")]
        title_case: String,
        #[field(name = "type")]
        field_type: isize,
        #[field(name = "DOUBLE")]
        double: String,
        #[field(name = "a:b")]
        colon: isize,
    }

    let form_string = &[
        "single=100", "camelCase=helloThere", "TitleCase=HiHi", "type=-2",
        "DOUBLE=bing_bong", "a:b=123"
    ].join("&");

    let form: Option<RenamedForm> = strict(&form_string).ok();
    assert_eq!(form, Some(RenamedForm {
        single: 100,
        camel_case: "helloThere".into(),
        title_case: "HiHi".into(),
        field_type: -2,
        double: "bing_bong".into(),
        colon: 123,
    }));

    let form_string = &[
        "single=100", "camel_case=helloThere", "TitleCase=HiHi", "type=-2",
        "DOUBLE=bing_bong", "colon=123"
    ].join("&");

    let form: Option<RenamedForm> = strict(&form_string).ok();
    assert!(form.is_none());

    #[derive(Debug, PartialEq, FromForm)]
    struct MultiName<'r> {
        single: usize,
        #[field(name = "SomeCase")]
        #[field(name = "some_case")]
        some_case: &'r str,
    }

    let form_string = &["single=123", "some_case=hi_im_here"].join("&");
    let form: Option<MultiName> = strict(&form_string).ok();
    assert_eq!(form, Some(MultiName { single: 123, some_case: "hi_im_here", }));

    let form_string = &["single=123", "SomeCase=HiImHere"].join("&");
    let form: Option<MultiName> = strict(&form_string).ok();
    assert_eq!(form, Some(MultiName { single: 123, some_case: "HiImHere", }));

    let form_string = &["single=123", "some_case=hi_im_here", "SomeCase=HiImHere"].join("&");
    let form: Option<MultiName> = strict(&form_string).ok();
    assert!(form.is_none());

    let form_string = &["single=123", "some_case=hi_im_here", "SomeCase=HiImHere"].join("&");
    let form: Option<MultiName> = lenient(&form_string).ok();
    assert_eq!(form, Some(MultiName { single: 123, some_case: "hi_im_here", }));

    let form_string = &["single=123", "SomeCase=HiImHere", "some_case=hi_im_here"].join("&");
    let form: Option<MultiName> = lenient(&form_string).ok();
    assert_eq!(form, Some(MultiName { single: 123, some_case: "HiImHere", }));

    #[derive(Debug, PartialEq, FromForm)]
    struct CaseInsensitive<'r> {
        #[field(name = uncased("SomeCase"))]
        #[field(name = "some_case")]
        some_case: &'r str,

        #[field(name = uncased("hello"))]
        hello: usize,
    }

    let form_string = &["HeLLO=123", "sOMECASe=hi_im_here"].join("&");
    let form: Option<CaseInsensitive> = strict(&form_string).ok();
    assert_eq!(form, Some(CaseInsensitive { hello: 123, some_case: "hi_im_here", }));

    let form_string = &["hello=456", "SomeCase=HiImHere"].join("&");
    let form: Option<CaseInsensitive> = strict(&form_string).ok();
    assert_eq!(form, Some(CaseInsensitive { hello: 456, some_case: "HiImHere", }));

    let form_string = &["helLO=789", "some_case=hi_there"].join("&");
    let form: Option<CaseInsensitive> = strict(&form_string).ok();
    assert_eq!(form, Some(CaseInsensitive { hello: 789, some_case: "hi_there", }));

    let form_string = &["hello=123", "SOme_case=hi_im_here"].join("&");
    let form: Option<CaseInsensitive> = strict(&form_string).ok();
    assert!(form.is_none());
}

#[test]
fn generics() {
    #[derive(FromForm, Debug, PartialEq)]
    struct Oops<A, B, C> {
        base: String,
        a: A,
        b: B,
        c: C,
    }

    #[derive(FromForm, Debug, PartialEq)]
    struct YetOneMore<'f, T> {
        string: &'f str,
        other: T,
    }

    let form_string = &[
        "string=hello", "other=00128"
    ].join("&");

    let form: Option<YetOneMore<'_, usize>> = strict(&form_string).ok();
    assert_eq!(form, Some(YetOneMore {
        string: "hello".into(),
        other: 128,
    }));

    let form: Option<YetOneMore<'_, u8>> = strict(&form_string).ok();
    assert_eq!(form, Some(YetOneMore {
        string: "hello".into(),
        other: 128,
    }));

    let form: Option<YetOneMore<'_, i8>> = strict(&form_string).ok();
    assert!(form.is_none());

    let form_string = "base=just%20a%20test&a=hey%20there&b=a&c=811";
    let form: Option<Oops<String, FormOption, usize>> = strict_encoded(&form_string).ok();
    assert_eq!(form, Some(Oops {
        base: "just a test".into(),
        a: "hey there".into(),
        b: FormOption::A,
        c: 811,
    }));
}

#[test]
fn form_errors() {
    #[derive(Debug, PartialEq, FromForm)]
    struct WhoopsForm {
        complete: bool,
        other: usize,
    }

    let form: Result<WhoopsForm, _> = strict("complete=true&other=781");
    assert_eq!(form, Ok(WhoopsForm { complete: true, other: 781 }));

    let errors = strict::<WhoopsForm>("complete=true&other=unknown").unwrap_err();
    assert!(errors.iter().any(|e| {
        e.name.as_ref().unwrap() == "other"
            && e.value.as_deref() == Some("unknown")
            && matches!(e.kind, ErrorKind::Int(..))
    }));

    let errors = strict::<WhoopsForm>("complete=unknown&other=unknown").unwrap_err();
    assert!(errors.iter().any(|e| {
        "complete" == e.name.as_ref().unwrap()
            && e.value.as_deref() == Some("unknown")
            && matches!(e.kind, ErrorKind::Bool(..))
    }));

    let errors = strict::<WhoopsForm>("complete=true&other=1&extra=foo").unwrap_err();
    assert!(errors.iter().any(|e| {
        e.name.as_ref().unwrap() == "extra"
            && e.value.as_deref() == Some("foo")
            && matches!(e.kind, ErrorKind::Unexpected)
    }));

    let errors = strict::<WhoopsForm>("complete=unknown&unknown=!").unwrap_err();
    assert!(errors.iter().any(|e| {
        e.name.as_ref().unwrap() == "complete"
            && e.value.as_deref() == Some("unknown")
            && matches!(e.kind, ErrorKind::Bool(..))
    }));

    assert!(errors.iter().any(|e| {
        e.name.as_ref().unwrap() == "unknown"
            && e.value.as_deref() == Some("!")
            && matches!(e.kind, ErrorKind::Unexpected)
    }));

    let errors = strict::<WhoopsForm>("unknown=!").unwrap_err();
    assert!(errors.iter().any(|e| {
        e.name.as_ref().unwrap() == "unknown"
            && e.value.as_deref() == Some("!")
            && matches!(e.kind, ErrorKind::Unexpected)
    }));

    assert!(errors.iter().any(|e| {
        e.name.as_ref().unwrap() == "complete"
            && e.value.is_none()
            && e.entity == Entity::Field
            && matches!(e.kind, ErrorKind::Missing)
    }));

    assert!(errors.iter().any(|e| {
        e.name.as_ref().unwrap() == "other"
            && e.value.is_none()
            && e.entity == Entity::Field
            && matches!(e.kind, ErrorKind::Missing)
    }));

    let errors = strict::<WhoopsForm>("complete=true").unwrap_err();
    assert!(errors.iter().any(|e| {
        e.name.as_ref().unwrap() == "other"
            && e.value.is_none()
            && e.entity == Entity::Field
            && matches!(e.kind, ErrorKind::Missing)
    }));
}

#[test]
fn raw_ident_form() {
    #[derive(Debug, PartialEq, FromForm)]
    struct RawIdentForm {
        r#type: String,
    }

    let form: Result<RawIdentForm, _> = strict("type=a");
    assert_eq!(form, Ok(RawIdentForm { r#type: "a".into() }));
}

#[test]
fn test_multi() {
    use std::collections::HashMap;

    #[derive(Debug, PartialEq, FromForm)]
    struct Multi<'r> {
        checks: Vec<bool>,
        names: Vec<&'r str>,
        news: Vec<String>,
        dogs: HashMap<String, Dog>,
        #[field(name = "more:dogs")]
        more_dogs: HashMap<&'r str, Dog>,
    }

    let multi: Multi = strict("checks=true&checks=false&checks=false\
        &names=Sam&names[]=Smith&names[]=Bob\
        &news[]=Here&news[]=also here\
        &dogs[fido].barks=true&dogs[George].barks=false\
        &dogs[fido].trained=on&dogs[George].trained=yes\
        &dogs[bob boo].trained=no&dogs[bob boo].barks=off\
        &more:dogs[k:0]=My Dog&more:dogs[v:0].barks=true&more:dogs[v:0].trained=yes\
    ").unwrap();
    assert_eq!(multi, Multi {
        checks: vec![true, false, false],
        names: vec!["Sam".into(), "Smith".into(), "Bob".into()],
        news: vec!["Here".into(), "also here".into()],
        dogs: {
            let mut map = HashMap::new();
            map.insert("fido".into(), Dog { barks: true, trained: true });
            map.insert("George".into(), Dog { barks: false, trained: true });
            map.insert("bob boo".into(), Dog { barks: false, trained: false });
            map
        },
        more_dogs: {
            let mut map = HashMap::new();
            map.insert("My Dog".into(), Dog { barks: true, trained: true });
            map
        }
    });

    #[derive(Debug, PartialEq, FromForm)]
    struct MultiOwned {
        names: Vec<String>,
    }

    let raw = "names=Sam&names%5B%5D=Smith&names%5B%5D=Bob%20Smith%3F";
    let multi: MultiOwned = strict_encoded(raw).unwrap();
    assert_eq!(multi, MultiOwned {
        names: vec!["Sam".into(), "Smith".into(), "Bob Smith?".into()],
    });
}

#[derive(Debug, FromForm, PartialEq)]
struct Dog {
    barks: bool,
    trained: bool,
}

#[derive(Debug, FromForm, PartialEq)]
struct Cat<'r> {
    nip: &'r str,
    meows: bool
}

#[derive(Debug, FromForm, PartialEq)]
struct Pet<'r, T> {
    pet: T,
    name: &'r str,
    age: u8
}

#[derive(Debug, PartialEq, FromForm)]
struct Person<'r> {
    dogs: Vec<Pet<'r, Dog>>,
    cats: Vec<Pet<'r, Cat<'r>>>,
    sitting: Dog,
}

#[test]
fn test_nested_multi() {
    let person: Person = strict("sitting.barks=true&sitting.trained=true").unwrap();
    assert_eq!(person, Person {
        sitting: Dog { barks: true, trained: true },
        cats: vec![],
        dogs: vec![],
    });

    let person: Person = strict("sitting.barks=true&sitting.trained=true\
        &dogs[0].name=fido&dogs[0].pet.trained=yes&dogs[0].age=7&dogs[0].pet.barks=no\
    ").unwrap();
    assert_eq!(person, Person {
        sitting: Dog { barks: true, trained: true },
        cats: vec![],
        dogs: vec![Pet {
            pet: Dog { barks: false, trained: true },
            name: "fido".into(),
            age: 7
        }]
    });

    let person: Person = strict("sitting.trained=no&sitting.barks=true\
        &dogs[0].name=fido&dogs[0].pet.trained=yes&dogs[0].age=7&dogs[0].pet.barks=no\
        &dogs[1].pet.barks=true&dogs[1].name=Bob&dogs[1].pet.trained=no&dogs[1].age=1\
    ").unwrap();
    assert_eq!(person, Person {
        sitting: Dog { barks: true, trained: false },
        cats: vec![],
        dogs: vec![
            Pet {
                pet: Dog { barks: false, trained: true },
                name: "fido".into(),
                age: 7
            },
            Pet {
                pet: Dog { barks: true, trained: false },
                name: "Bob".into(),
                age: 1
            },
        ]
    });

    let person: Person = strict("sitting.barks=true&sitting.trained=no\
        &dogs[0].name=fido&dogs[0].pet.trained=yes&dogs[0].age=7&dogs[0].pet.barks=no\
        &dogs[1].pet.barks=true&dogs[1].name=Bob&dogs[1].pet.trained=no&dogs[1].age=1\
        &cats[george].pet.nip=paws&cats[george].name=George&cats[george].age=2\
        &cats[george].pet.meows=yes\
    ").unwrap();
    assert_eq!(person, Person {
        sitting: Dog { barks: true, trained: false },
        cats: vec![
            Pet {
                pet: Cat { nip: "paws".into(), meows: true },
                name: "George".into(),
                age: 2
            }
        ],
        dogs: vec![
            Pet {
                pet: Dog { barks: false, trained: true },
                name: "fido".into(),
                age: 7
            },
            Pet {
                pet: Dog { barks: true, trained: false },
                name: "Bob".into(),
                age: 1
            },
        ]
    });
}

#[test]
fn test_multipart() {
    use rocket::http::ContentType;
    use rocket::local::blocking::Client;
    use rocket::fs::TempFile;

    #[derive(FromForm)]
    struct MyForm<'r> {
        names: Vec<&'r str>,
        file: TempFile<'r>,
    }

    #[rocket::post("/", data = "<form>")]
    fn form(form: Form<MyForm>) {
        assert_eq!(form.names, &["abcd", "123"]);
        assert_eq!(form.file.name(), Some("foo"));
    }

    let client = Client::debug_with(rocket::routes![form]).unwrap();
    let ct = "multipart/form-data; boundary=X-BOUNDARY"
        .parse::<ContentType>()
        .unwrap();

    let body = &[
        "--X-BOUNDARY",
        r#"Content-Disposition: form-data; name="names[]""#,
        "",
        "abcd",
        "--X-BOUNDARY",
        r#"Content-Disposition: form-data; name="names[]""#,
        "",
        "123",
        "--X-BOUNDARY",
        r#"Content-Disposition: form-data; name="file"; filename="foo.txt""#,
        "Content-Type: text/plain",
        "",
        "hi there",
        "--X-BOUNDARY--",
        "",
    ].join("\r\n");

    let response = client.post("/")
        .header(ct)
        .body(body)
        .dispatch();

    assert!(response.status().class().is_success());
}

#[test]
fn test_default_removed() {
    #[derive(FromForm, PartialEq, Debug)]
    struct FormNoDefault {
        #[field(default = None)]
        field1: bool,
        #[field(default = None)]
        field2: Option<usize>,
        #[field(default = None)]
        field3: Option<Option<usize>>,
        #[field(default_with = None)]
        field4: bool,
    }

    let form_string = &["field1=false", "field2=10", "field3=23", "field4"].join("&");
    let form1: Option<FormNoDefault> = lenient(&form_string).ok();
    assert_eq!(form1, Some(FormNoDefault {
        field1: false,
        field2: Some(10),
        field3: Some(Some(23)),
        field4: true,
    }));

    let form_string = &["field1=true", "field2=10", "field3=23", "field4"].join("&");
    let form1: Option<FormNoDefault> = lenient(&form_string).ok();
    assert_eq!(form1, Some(FormNoDefault {
        field1: true,
        field2: Some(10),
        field3: Some(Some(23)),
        field4: true,
    }));

    // Field 1 missing.
    let form_string = &["field2=20", "field3=10", "field4"].join("&");
    assert!(lenient::<FormNoDefault>(&form_string).is_err());

    // Field 2 missing.
    let form_string = &["field1=true", "field3=10", "field4"].join("&");
    assert!(lenient::<FormNoDefault>(&form_string).is_err());

    // Field 3 missing.
    let form_string = &["field1=true", "field2=10", "field4=false"].join("&");
    assert!(lenient::<FormNoDefault>(&form_string).is_err());

    // Field 4 missing.
    let form_string = &["field1=true", "field2=10", "field3=23"].join("&");
    assert!(lenient::<FormNoDefault>(&form_string).is_err());
}

#[test]
fn test_defaults() {
    fn test_hashmap() -> HashMap<&'static str, &'static str> {
        let mut map = HashMap::new();
        map.insert("key", "value");
        map.insert("one-more", "good-value");
        map
    }

    fn test_btreemap() -> BTreeMap<Vec<usize>, &'static str> {
        let mut map = BTreeMap::new();
        map.insert(vec![], "empty");
        map.insert(vec![1, 2], "one-and-two");
        map.insert(vec![3, 7, 9], "prime");
        map
    }

    #[derive(FromForm, UriDisplayQuery, PartialEq, Debug)]
    struct FormWithDefaults<'a> {
        field2: i128,
        field5: bool,

        #[field(default = 100)]
        field1: usize,
        #[field(default = true)]
        field3: bool,
        #[field(default = false)]
        field4: bool,
        #[field(default = 254 + 1)]
        field6: u8,
        #[field(default = Some(true))]
        opt1: Option<bool>,
        #[field(default = false)]
        opt2: Option<bool>,
        #[field(default = Ok("hello".into()))]
        res: form::Result<'a, String>,
        #[field(default = Ok("hello"))]
        res2: form::Result<'a, &'a str>,
        #[field(default = vec![1, 2, 3])]
        vec_num: Vec<usize>,
        #[field(default = vec!["wow", "a", "string", "nice"])]
        vec_str: Vec<&'a str>,
        #[field(default = test_hashmap())]
        hashmap: HashMap<&'a str, &'a str>,
        #[field(default = test_btreemap())]
        btreemap: BTreeMap<Vec<usize>, &'a str>,
        #[field(default_with = Some(false))]
        boolean: bool,
        #[field(default_with = (|| Some(777))())]
        unsigned: usize,
        #[field(default = std::num::NonZeroI32::new(3).unwrap())]
        nonzero: std::num::NonZeroI32,
        #[field(default_with = std::num::NonZeroI32::new(9001))]
        nonzero2: std::num::NonZeroI32,
        #[field(default = 3.0)]
        float: f64,
        #[field(default = "wow")]
        str_ref: &'a str,
        #[field(default = "wowie")]
        string: String,
        #[field(default = [192u8, 168, 1, 0])]
        ip: IpAddr,
        #[field(default = ([192u8, 168, 1, 0], 20))]
        addr: SocketAddr,
<<<<<<< HEAD
        #[field(default = time::macros::date!(2021-05-27))]
        date: time::Date,
        #[field(default = time::macros::time!(01:15:00))]
        time: time::Time,
        #[field(default = time::PrimitiveDateTime::new(
            time::macros::date!(2021-05-27),
            time::macros::time!(01:15:00),
=======
        #[field(default = time::date!(2021-05-27))]
        date: time::Date,
        #[field(default = time::time!(01:15:00))]
        time: time::Time,
        #[field(default = time::PrimitiveDateTime::new(
            time::date!(2021-05-27),
            time::time!(01:15:00),
>>>>>>> 786db9b8
        ))]
        datetime: time::PrimitiveDateTime,
    }

    // `field2` has no default.
    assert!(lenient::<FormWithDefaults>("").is_err());

    // every other field should.
    let form_string = &["field2=102"].join("&");
    let form1: Option<FormWithDefaults> = lenient(&form_string).ok();
    assert_eq!(form1, Some(FormWithDefaults {
        field1: 100,
        field2: 102,
        field3: true,
        field4: false,
        field5: false,
        field6: 255,
        opt1: Some(true),
        opt2: Some(false),
        res: Ok("hello".into()),
        res2: Ok("hello"),
        vec_num: vec![1, 2, 3],
        vec_str: vec!["wow", "a", "string", "nice"],
        hashmap: test_hashmap(),
        btreemap: test_btreemap(),
        boolean: false,
        unsigned: 777,
        nonzero: std::num::NonZeroI32::new(3).unwrap(),
        nonzero2: std::num::NonZeroI32::new(9001).unwrap(),
        float: 3.0,
        str_ref: "wow",
        string: "wowie".to_string(),
        ip: [192u8, 168, 1, 0].into(),
        addr: ([192u8, 168, 1, 0], 20).into(),
<<<<<<< HEAD
        date: time::macros::date!(2021-05-27),
        time: time::macros::time!(01:15:00),
        datetime: time::PrimitiveDateTime::new(
            time::macros::date!(2021-05-27),
            time::macros::time!(01:15:00)
        ),
=======
        date: time::date!(2021-05-27),
        time: time::time!(01:15:00),
        datetime: time::PrimitiveDateTime::new(time::date!(2021-05-27), time::time!(01:15:00)),
>>>>>>> 786db9b8
    }));

    let form2: Option<FormWithDefaults> = strict(&form_string).ok();
    assert!(form2.is_none());

    // Ensure actual form field values take precedence.
    let form_string = &["field1=101", "field2=102", "field3=true", "field5=true"].join("&");
    let form3: Option<FormWithDefaults> = lenient(&form_string).ok();
    assert_eq!(form3, Some(FormWithDefaults {
        field1: 101,
        field2: 102,
        field3: true,
        field4: false,
        field5: true,
        ..form1.unwrap()
    }));

    // And that strict parsing still works.
    let form = form3.unwrap();
    let form_string = format!("{}", &form as &dyn UriDisplay<Query>);
    let form4: form::Result<'_, FormWithDefaults> = strict(&form_string);
    assert_eq!(form4, Ok(form));

    #[derive(FromForm, UriDisplayQuery, PartialEq, Debug)]
    struct OwnedFormWithDefaults {
        #[field(default = {
            let mut map = BTreeMap::new();
            map.insert(vec![], "empty!/!? neat".into());
            map.insert(vec![1, 2], "one/ and+two".into());
            map.insert(vec![3, 7, 9], "prime numbers".into());
            map
        })]
        btreemap: BTreeMap<Vec<usize>, String>,
    }

    // And that strict parsing still works even when encoded.
    let form5: Option<OwnedFormWithDefaults> = lenient("").ok();
    assert_eq!(form5, Some(OwnedFormWithDefaults {
        btreemap: {
            let mut map = BTreeMap::new();
            map.insert(vec![3, 7, 9], "prime numbers".into());
            map.insert(vec![1, 2], "one/ and+two".into());
            map.insert(vec![], "empty!/!? neat".into());
            map
        }
    }));

    let form = form5.unwrap();
    let form_string = format!("{}", &form as &dyn UriDisplay<Query>);
    let form6: form::Result<'_, OwnedFormWithDefaults> = strict_encoded(&form_string);
    assert_eq!(form6, Ok(form));
}

#[test]
fn test_lazy_default() {
    use std::sync::atomic::{AtomicUsize, Ordering};

    static VAL: AtomicUsize = AtomicUsize::new(40);

    fn f() -> usize {
        VAL.fetch_add(1, Ordering::Relaxed)
    }

    fn opt_f() -> Option<usize> {
        Some(f())
    }

    #[derive(Debug, PartialEq, FromForm)]
    struct MyForm {
        #[field(default = f())]
        missing0: usize,
        #[field(default = VAL.load(Ordering::Relaxed))]
        missing1: usize,
        #[field(default_with = opt_f())]
        missing2: usize,
        #[field(default_with = opt_f())]
        a: usize,
        #[field(default = f())]
        b: usize,
        #[field(default = VAL.load(Ordering::Relaxed))]
        missing3: usize,
    }

    // Ensure actual form field values take precedence.
    let form_string = &["a=100", "b=300"].join("&");
    let form3: Option<MyForm> = lenient(&form_string).ok();
    assert_eq!(form3, Some(MyForm {
        missing0: 40,
        missing1: 41,
        missing2: 41,
        a: 100,
        b: 300,
        missing3: 42
    }));
}

#[derive(Debug, PartialEq, FromForm, UriDisplayQuery)]
#[field(validate = len(3..), default = "some default hello")]
struct Token<'r>(&'r str);

#[derive(Debug, PartialEq, FromForm, UriDisplayQuery)]
#[field(validate = try_with(|s| s.parse::<usize>()), default = "123456")]
struct TokenOwned(String);

#[test]
fn wrapper_works() {
    let form: Option<Token> = lenient("").ok();
    assert_eq!(form, Some(Token("some default hello")));

    let form: Option<TokenOwned> = lenient("").ok();
    assert_eq!(form, Some(TokenOwned("123456".into())));

    let errors = strict::<Token>("").unwrap_err();
    assert!(errors.iter().any(|e| matches!(e.kind, ErrorKind::Missing)));

    let form: Option<Token> = lenient("=hi there").ok();
    assert_eq!(form, Some(Token("hi there")));

    let form: Option<TokenOwned> = strict_encoded("=2318").ok();
    assert_eq!(form, Some(TokenOwned("2318".into())));

    let errors = lenient::<Token>("=hi").unwrap_err();
    assert!(errors.iter().any(|e| matches!(e.kind, ErrorKind::InvalidLength { .. })));

    let errors = lenient::<TokenOwned>("=hellothere").unwrap_err();
    assert!(errors.iter().any(|e| matches!(e.kind, ErrorKind::Validation { .. })));
}

#[derive(Debug, PartialEq, FromForm, UriDisplayQuery)]
struct JsonToken<T>(Json<T>);

#[test]
fn json_wrapper_works() {
    let form: JsonToken<String> = lenient("=\"hello\"").unwrap();
    assert_eq!(form, JsonToken(Json("hello".into())));

    let form: JsonToken<usize> = lenient("=10").unwrap();
    assert_eq!(form, JsonToken(Json(10)));

    let form: JsonToken<()> = lenient("=null").unwrap();
    assert_eq!(form, JsonToken(Json(())));

    let form: JsonToken<Vec<usize>> = lenient("=[1, 4, 3, 9]").unwrap();
    assert_eq!(form, JsonToken(Json(vec![1, 4, 3, 9])));

    let string = String::from("=\"foo bar\"");
    let form: JsonToken<&str> = lenient(&string).unwrap();
    assert_eq!(form, JsonToken(Json("foo bar")));
}

// FIXME: https://github.com/rust-lang/rust/issues/86706
#[allow(private_in_public)]
struct Q<T>(T);

// This is here to ensure we don't warn, which we can't test with trybuild.
#[derive(FromForm)]
pub struct JsonTokenBad<T>(Q<T>);<|MERGE_RESOLUTION|>--- conflicted
+++ resolved
@@ -1,9 +1,5 @@
 use std::net::{IpAddr, SocketAddr};
 use std::collections::{BTreeMap, HashMap};
-<<<<<<< HEAD
-
-=======
->>>>>>> 786db9b8
 use pretty_assertions::assert_eq;
 
 use rocket::UriDisplayQuery;
@@ -736,15 +732,6 @@
         ip: IpAddr,
         #[field(default = ([192u8, 168, 1, 0], 20))]
         addr: SocketAddr,
-<<<<<<< HEAD
-        #[field(default = time::macros::date!(2021-05-27))]
-        date: time::Date,
-        #[field(default = time::macros::time!(01:15:00))]
-        time: time::Time,
-        #[field(default = time::PrimitiveDateTime::new(
-            time::macros::date!(2021-05-27),
-            time::macros::time!(01:15:00),
-=======
         #[field(default = time::date!(2021-05-27))]
         date: time::Date,
         #[field(default = time::time!(01:15:00))]
@@ -752,7 +739,6 @@
         #[field(default = time::PrimitiveDateTime::new(
             time::date!(2021-05-27),
             time::time!(01:15:00),
->>>>>>> 786db9b8
         ))]
         datetime: time::PrimitiveDateTime,
     }
@@ -787,18 +773,9 @@
         string: "wowie".to_string(),
         ip: [192u8, 168, 1, 0].into(),
         addr: ([192u8, 168, 1, 0], 20).into(),
-<<<<<<< HEAD
-        date: time::macros::date!(2021-05-27),
-        time: time::macros::time!(01:15:00),
-        datetime: time::PrimitiveDateTime::new(
-            time::macros::date!(2021-05-27),
-            time::macros::time!(01:15:00)
-        ),
-=======
         date: time::date!(2021-05-27),
         time: time::time!(01:15:00),
         datetime: time::PrimitiveDateTime::new(time::date!(2021-05-27), time::time!(01:15:00)),
->>>>>>> 786db9b8
     }));
 
     let form2: Option<FormWithDefaults> = strict(&form_string).ok();
