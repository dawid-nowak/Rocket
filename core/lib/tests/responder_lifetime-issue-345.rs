--- conflicted
+++ resolved
@@ -1,10 +1,9 @@
 #![allow(dead_code)] // This test is only here so that we can ensure it compiles.
 
-#[macro_use]
-extern crate rocket;
+#[macro_use] extern crate rocket;
 
+use rocket::{Request, State};
 use rocket::response::{Responder, Result};
-use rocket::{Request, State};
 
 struct SomeState;
 
@@ -21,24 +20,10 @@
 
 #[get("/unit_state")]
 fn unit_state(state: &State<SomeState>) -> CustomResponder<()> {
-<<<<<<< HEAD
-    CustomResponder {
-        responder: (),
-        state: &*state,
-    }
-=======
     CustomResponder { responder: (), state: &*state }
->>>>>>> 786db9b8
 }
 
 #[get("/string_state")]
 fn string_state(state: &State<SomeState>) -> CustomResponder<String> {
-<<<<<<< HEAD
-    CustomResponder {
-        responder: "".to_string(),
-        state: &*state,
-    }
-=======
     CustomResponder { responder: "".to_string(), state: &*state }
->>>>>>> 786db9b8
 }