#[macro_use]
extern crate rocket;

use rocket::http::Header;

#[derive(Responder)]
struct HeaderOnly((), Header<'static>);

#[get("/do_not_overwrite")]
fn do_not_overwrite() -> HeaderOnly {
    HeaderOnly((), Header::new("Server", "Test"))
}

#[get("/use_default")]
fn use_default() {}

mod conditionally_set_server_header {
    use super::*;
    use rocket::local::blocking::Client;

    #[test]
    fn do_not_overwrite_server_header() {
        let client = Client::debug_with(routes![do_not_overwrite, use_default]).unwrap();

        let response = client.get("/do_not_overwrite").dispatch();
        let server = response.headers().get_one("Server");
        assert_eq!(server, Some("Test"));

        let response = client.get("/use_default").dispatch();
        let server = response.headers().get_one("Server");
        assert_eq!(server, Some("Rocket"));

        // Now with a special `Ident`.

        let config = rocket::Config {
            ident: rocket::config::Ident::try_new("My Special Server").unwrap(),
            ..rocket::Config::debug_default()
        };

<<<<<<< HEAD
        let rocket = rocket::custom(config).mount("/", routes![do_not_overwrite, use_default]);
=======
        let rocket = rocket::custom(config)
            .mount("/", routes![do_not_overwrite, use_default]);
>>>>>>> 786db9b8

        let client = Client::debug(rocket).unwrap();

        let response = client.get("/do_not_overwrite").dispatch();
        let server = response.headers().get_one("Server");
        assert_eq!(server, Some("Test"));

        let response = client.get("/use_default").dispatch();
        let server = response.headers().get_one("Server");
        assert_eq!(server, Some("My Special Server"));
    }
}<|MERGE_RESOLUTION|>--- conflicted
+++ resolved
@@ -1,5 +1,4 @@
-#[macro_use]
-extern crate rocket;
+#[macro_use] extern crate rocket;
 
 use rocket::http::Header;
 
@@ -12,7 +11,7 @@
 }
 
 #[get("/use_default")]
-fn use_default() {}
+fn use_default() { }
 
 mod conditionally_set_server_header {
     use super::*;
@@ -37,12 +36,8 @@
             ..rocket::Config::debug_default()
         };
 
-<<<<<<< HEAD
-        let rocket = rocket::custom(config).mount("/", routes![do_not_overwrite, use_default]);
-=======
         let rocket = rocket::custom(config)
             .mount("/", routes![do_not_overwrite, use_default]);
->>>>>>> 786db9b8
 
         let client = Client::debug(rocket).unwrap();
 
