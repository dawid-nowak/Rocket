--- conflicted
+++ resolved
@@ -1,5 +1,4 @@
-#[macro_use]
-extern crate rocket;
+#[macro_use] extern crate rocket;
 
 const RESPONSE_STRING: &'static str = "This is the body. Hello, world!";
 
@@ -17,18 +16,12 @@
 // whether they are auto-handled or not.
 mod fairing_before_head_strip {
     use super::*;
-    use std::io::Cursor;
     use std::sync::atomic::{AtomicUsize, Ordering};
     use std::io::Cursor;
 
     use rocket::fairing::AdHoc;
-<<<<<<< HEAD
-    use rocket::http::{Method, Status};
-    use rocket::local::blocking::Client;
-=======
     use rocket::local::blocking::Client;
     use rocket::http::{Method, Status};
->>>>>>> 786db9b8
 
     #[test]
     fn not_auto_handled() {
