use std::borrow::Cow;
use std::convert::From;
use std::fmt;

use yansi::Paint;

<<<<<<< HEAD
use crate::http::{uri, MediaType, Method};
use crate::route::{BoxFuture, Handler, RouteUri};
=======
use crate::http::{uri, Method, MediaType};
use crate::route::{Handler, RouteUri, BoxFuture};
>>>>>>> 786db9b8
use crate::sentinel::Sentry;

/// A request handling route.
///
/// A route consists of exactly the information in its fields. While a `Route`
/// can be instantiated directly, doing so should be a rare or nonexistent
/// event. Instead, a Rocket application should use Rocket's
/// [`#[route]`](macro@crate::route) series of attributes to generate a `Route`.
///
/// ```rust
/// # #[macro_use] extern crate rocket;
/// # use std::path::PathBuf;
/// #[get("/route/<path..>?query", rank = 2, format = "json")]
/// fn route_name(path: PathBuf) { /* handler procedure */ }
///
/// use rocket::http::{Method, MediaType};
///
/// let route = routes![route_name].remove(0);
/// assert_eq!(route.name.unwrap(), "route_name");
/// assert_eq!(route.method, Method::Get);
/// assert_eq!(route.uri, "/route/<path..>?query");
/// assert_eq!(route.rank, 2);
/// assert_eq!(route.format.unwrap(), MediaType::JSON);
/// ```
///
/// Note that the `rank` and `format` attribute parameters are optional. See
/// [`#[route]`](macro@crate::route) for details on macro usage. Note also that
/// a route's mounted _base_ becomes part of its URI; see [`RouteUri`] for
/// details.
///
/// # Routing
///
/// A request _matches_ a route _iff_:
///
///   * The route's method matches that of the incoming request.
///   * The route's format (if any) matches that of the incoming request.
///     - If route specifies a format, it only matches requests for that format.
///     - If route doesn't specify a format, it matches requests for any format.
///     - A route's `format` matches against the `Accept` header in the request
///       when the route's method [`supports_payload()`] and `Content-Type`
///       header otherwise.
///     - Non-specific `Accept` header components (`*`) match anything.
///   * All static components in the route's path match the corresponding
///     components in the same position in the incoming request.
///   * All static components in the route's query string are also in the
///     request query string, though in any position. If there is no query
///     in the route, requests with and without queries match.
///
/// Rocket routes requests to matching routes.
///
/// [`supports_payload()`]: Method::supports_payload()
///
/// # Collisions
///
/// Two routes are said to _collide_ if there exists a request that matches both
/// routes. Colliding routes present a routing ambiguity and are thus disallowed
/// by Rocket. Because routes can be constructed dynamically, collision checking
/// is done at [`ignite`](crate::Rocket::ignite()) time, after it becomes
/// statically impossible to add any more routes to an instance of `Rocket`.
///
/// Note that because query parsing is always lenient -- extra and missing query
/// parameters are allowed -- queries do not directly impact whether two routes
/// collide.
///
/// ## Resolving Collisions
///
/// Collisions are resolved through _ranking_. Routes with lower ranks have
/// higher precedence during routing than routes with higher ranks. Thus, routes
/// are attempted in ascending rank order. If a higher precedence route returns
/// an `Outcome` of `Forward`, the next highest precedence route is attempted,
/// and so on, until a route returns `Success` or `Failure`, or there are no
/// more routes to try. When all routes have been attempted, Rocket issues a
/// `404` error, handled by the appropriate [`Catcher`](crate::Catcher).
///
/// ## Default Ranking
///
/// Most collisions are automatically resolved by Rocket's _default rank_. The
/// default rank prefers static components over dynamic components in both paths
/// and queries: the _more_ static a route's path and query are, the lower its
/// rank and thus the higher its precedence.
///
/// There are three "colors" to paths and queries:
///   1. `static` - all components are static
///   2. `partial` - at least one, but not all, components are dynamic
///   3. `wild` - all components are dynamic
///
/// Static paths carry more weight than static queries. The same is true for
/// partial and wild paths. This results in the following default ranking
/// table:
///
/// | path    | query   | rank |
/// |---------|---------|------|
/// | static  | static  | -12  |
/// | static  | partial | -11  |
/// | static  | wild    | -10  |
/// | static  | none    | -9   |
/// | partial | static  | -8   |
/// | partial | partial | -7   |
/// | partial | wild    | -6   |
/// | partial | none    | -5   |
/// | wild    | static  | -4   |
/// | wild    | partial | -3   |
/// | wild    | wild    | -2   |
/// | wild    | none    | -1   |
///
/// Recall that _lower_ ranks have _higher_ precedence.
///
/// ### Example
///
/// ```rust
/// use rocket::Route;
/// use rocket::http::Method;
///
/// macro_rules! assert_rank {
///     ($($uri:expr => $rank:expr,)*) => {$(
///         let route = Route::new(Method::Get, $uri, rocket::route::dummy_handler);
///         assert_eq!(route.rank, $rank);
///     )*}
/// }
///
/// assert_rank! {
///     "/?foo" => -12,                 // static path, static query
///     "/foo/bar?a=b&bob" => -12,      // static path, static query
///     "/?a=b&bob" => -12,             // static path, static query
///
///     "/?a&<zoo..>" => -11,           // static path, partial query
///     "/foo?a&<zoo..>" => -11,        // static path, partial query
///     "/?a&<zoo>" => -11,             // static path, partial query
///
///     "/?<zoo..>" => -10,             // static path, wild query
///     "/foo?<zoo..>" => -10,          // static path, wild query
///     "/foo?<a>&<b>" => -10,          // static path, wild query
///
///     "/" => -9,                      // static path, no query
///     "/foo/bar" => -9,               // static path, no query
///
///     "/a/<b>?foo" => -8,             // partial path, static query
///     "/a/<b..>?foo" => -8,           // partial path, static query
///     "/<a>/b?foo" => -8,             // partial path, static query
///
///     "/a/<b>?<b>&c" => -7,           // partial path, partial query
///     "/a/<b..>?a&<c..>" => -7,       // partial path, partial query
///
///     "/a/<b>?<c..>" => -6,           // partial path, wild query
///     "/a/<b..>?<c>&<d>" => -6,       // partial path, wild query
///     "/a/<b..>?<c>" => -6,           // partial path, wild query
///
///     "/a/<b>" => -5,                 // partial path, no query
///     "/<a>/b" => -5,                 // partial path, no query
///     "/a/<b..>" => -5,               // partial path, no query
///
///     "/<b>/<c>?foo&bar" => -4,       // wild path, static query
///     "/<a>/<b..>?foo" => -4,         // wild path, static query
///     "/<b..>?cat" => -4,             // wild path, static query
///
///     "/<b>/<c>?<foo>&bar" => -3,     // wild path, partial query
///     "/<a>/<b..>?a&<b..>" => -3,     // wild path, partial query
///     "/<b..>?cat&<dog>" => -3,       // wild path, partial query
///
///     "/<b>/<c>?<foo>" => -2,         // wild path, wild query
///     "/<a>/<b..>?<b..>" => -2,       // wild path, wild query
///     "/<b..>?<c>&<dog>" => -2,       // wild path, wild query
///
///     "/<b>/<c>" => -1,               // wild path, no query
///     "/<a>/<b..>" => -1,             // wild path, no query
///     "/<b..>" => -1,                 // wild path, no query
/// }
/// ```
#[derive(Clone)]
pub struct Route {
    /// The name of this route, if one was given.
    pub name: Option<Cow<'static, str>>,
    /// The method this route matches against.
    pub method: Method,
    /// The function that should be called when the route matches.
    pub handler: Box<dyn Handler>,
    /// The route URI.
    pub uri: RouteUri<'static>,
    /// The rank of this route. Lower ranks have higher priorities.
    pub rank: isize,
    /// The media type this route matches against, if any.
    pub format: Option<MediaType>,
    /// The discovered sentinels.
    pub(crate) sentinels: Vec<Sentry>,
}

impl Route {
    /// Creates a new route with the given method, path, and handler with a base
    /// of `/` and a computed [default rank](#default-ranking).
    ///
    /// # Panics
    ///
    /// Panics if `path` is not a valid Rocket route URI.
    ///
    /// # Example
    ///
    /// ```rust
    /// use rocket::Route;
    /// use rocket::http::Method;
    /// # use rocket::route::dummy_handler as handler;
    ///
    /// // this is a rank 1 route matching requests to `GET /`
    /// let index = Route::new(Method::Get, "/", handler);
    /// assert_eq!(index.rank, -9);
    /// assert_eq!(index.method, Method::Get);
    /// assert_eq!(index.uri, "/");
    /// ```
    #[track_caller]
    pub fn new<H: Handler>(method: Method, uri: &str, handler: H) -> Route {
        Route::ranked(None, method, uri, handler)
    }

    /// Creates a new route with the given rank, method, path, and handler with
    /// a base of `/`. If `rank` is `None`, the computed [default
    /// rank](#default-ranking) is used.
    ///
    /// # Panics
    ///
    /// Panics if `path` is not a valid Rocket route URI.
    ///
    /// # Example
    ///
    /// ```rust
    /// use rocket::Route;
    /// use rocket::http::Method;
    /// # use rocket::route::dummy_handler as handler;
    ///
    /// let foo = Route::ranked(1, Method::Post, "/foo?bar", handler);
    /// assert_eq!(foo.rank, 1);
    /// assert_eq!(foo.method, Method::Post);
    /// assert_eq!(foo.uri, "/foo?bar");
    ///
    /// let foo = Route::ranked(None, Method::Post, "/foo?bar", handler);
    /// assert_eq!(foo.rank, -12);
    /// assert_eq!(foo.method, Method::Post);
    /// assert_eq!(foo.uri, "/foo?bar");
    /// ```
    #[track_caller]
    pub fn ranked<H, R>(rank: R, method: Method, uri: &str, handler: H) -> Route
    where
        H: Handler + 'static,
        R: Into<Option<isize>>,
    {
        let uri = RouteUri::new("/", uri);
        let rank = rank.into().unwrap_or_else(|| uri.default_rank());
        Route {
            name: None,
            format: None,
            sentinels: Vec::new(),
            handler: Box::new(handler),
            rank,
            uri,
            method,
        }
    }

    /// Maps the `base` of this route using `mapper`, returning a new `Route`
    /// with the returned base.
    ///
    /// `mapper` is called with the current base. The returned `String` is used
    /// as the new base if it is a valid URI. If the returned base URI contains
    /// a query, it is ignored. Returns an error if the base produced by
    /// `mapper` is not a valid origin URI.
    ///
    /// # Example
    ///
    /// ```rust
    /// use rocket::Route;
    /// use rocket::http::{Method, uri::Origin};
    /// # use rocket::route::dummy_handler as handler;
    ///
    /// let index = Route::new(Method::Get, "/foo/bar", handler);
    /// assert_eq!(index.uri.base(), "/");
    /// assert_eq!(index.uri.unmounted_origin.path(), "/foo/bar");
    /// assert_eq!(index.uri.path(), "/foo/bar");
    ///
    /// let index = index.map_base(|base| format!("{}{}", "/boo", base)).unwrap();
    /// assert_eq!(index.uri.base(), "/boo");
    /// assert_eq!(index.uri.unmounted_origin.path(), "/foo/bar");
    /// assert_eq!(index.uri.path(), "/boo/foo/bar");
    /// ```
    pub fn map_base<'a, F>(mut self, mapper: F) -> Result<Self, uri::Error<'static>>
    where
        F: FnOnce(uri::Origin<'a>) -> String,
    {
        let base = mapper(self.uri.base);
        self.uri = RouteUri::try_new(&base, &self.uri.unmounted_origin.to_string())?;
        Ok(self)
    }
}

impl fmt::Display for Route {
    fn fmt(&self, f: &mut fmt::Formatter<'_>) -> fmt::Result {
        if let Some(ref n) = self.name {
            write!(
                f,
                "{}{}{} ",
                Paint::cyan("("),
                Paint::white(n),
                Paint::cyan(")")
            )?;
        }

        write!(f, "{} ", Paint::green(&self.method))?;
        if self.uri.base() != "/" {
            write!(f, "{}", Paint::blue(self.uri.base()).underline())?;
        }

        write!(f, "{}", Paint::blue(&self.uri.unmounted_origin))?;

        if self.rank > 1 {
            write!(f, " [{}]", Paint::default(&self.rank).bold())?;
        }

        if let Some(ref format) = self.format {
            write!(f, " {}", Paint::yellow(format))?;
        }

        Ok(())
    }
}

impl fmt::Debug for Route {
    fn fmt(&self, f: &mut fmt::Formatter<'_>) -> fmt::Result {
        f.debug_struct("Route")
            .field("name", &self.name)
            .field("method", &self.method)
            .field("uri", &self.uri)
            .field("rank", &self.rank)
            .field("format", &self.format)
            .finish()
    }
}

/// Information generated by the `route` attribute during codegen.
#[doc(hidden)]
pub struct StaticInfo {
    /// The route's name, i.e, the name of the function.
    pub name: &'static str,
    /// The route's method.
    pub method: Method,
    /// The route's URi, without the base mount point.
    pub uri: &'static str,
    /// The route's format, if any.
    pub format: Option<MediaType>,
    /// The route's handler, i.e, the annotated function.
    pub handler: for<'r> fn(&'r crate::Request<'_>, crate::Data<'r>) -> BoxFuture<'r>,
    /// The route's rank, if any.
    pub rank: Option<isize>,
    /// Route-derived sentinels, if any.
    /// This isn't `&'static [SentryInfo]` because `type_name()` isn't `const`.
    pub sentinels: Vec<Sentry>,
}

#[doc(hidden)]
impl From<StaticInfo> for Route {
    fn from(info: StaticInfo) -> Route {
        // This should never panic since `info.path` is statically checked.
        let uri = RouteUri::new("/", info.uri);

        Route {
            name: Some(info.name.into()),
            method: info.method,
            handler: Box::new(info.handler),
            rank: info.rank.unwrap_or_else(|| uri.default_rank()),
            format: info.format,
            sentinels: info.sentinels.into_iter().collect(),
            uri,
        }
    }
}<|MERGE_RESOLUTION|>--- conflicted
+++ resolved
@@ -1,16 +1,11 @@
+use std::fmt;
+use std::convert::From;
 use std::borrow::Cow;
-use std::convert::From;
-use std::fmt;
 
 use yansi::Paint;
 
-<<<<<<< HEAD
-use crate::http::{uri, MediaType, Method};
-use crate::route::{BoxFuture, Handler, RouteUri};
-=======
 use crate::http::{uri, Method, MediaType};
 use crate::route::{Handler, RouteUri, BoxFuture};
->>>>>>> 786db9b8
 use crate::sentinel::Sentry;
 
 /// A request handling route.
@@ -218,7 +213,6 @@
     /// assert_eq!(index.method, Method::Get);
     /// assert_eq!(index.uri, "/");
     /// ```
-    #[track_caller]
     pub fn new<H: Handler>(method: Method, uri: &str, handler: H) -> Route {
         Route::ranked(None, method, uri, handler)
     }
@@ -248,11 +242,8 @@
     /// assert_eq!(foo.method, Method::Post);
     /// assert_eq!(foo.uri, "/foo?bar");
     /// ```
-    #[track_caller]
     pub fn ranked<H, R>(rank: R, method: Method, uri: &str, handler: H) -> Route
-    where
-        H: Handler + 'static,
-        R: Into<Option<isize>>,
+        where H: Handler + 'static, R: Into<Option<isize>>,
     {
         let uri = RouteUri::new("/", uri);
         let rank = rank.into().unwrap_or_else(|| uri.default_rank());
@@ -261,9 +252,7 @@
             format: None,
             sentinels: Vec::new(),
             handler: Box::new(handler),
-            rank,
-            uri,
-            method,
+            rank, uri, method,
         }
     }
 
@@ -293,8 +282,7 @@
     /// assert_eq!(index.uri.path(), "/boo/foo/bar");
     /// ```
     pub fn map_base<'a, F>(mut self, mapper: F) -> Result<Self, uri::Error<'static>>
-    where
-        F: FnOnce(uri::Origin<'a>) -> String,
+        where F: FnOnce(uri::Origin<'a>) -> String
     {
         let base = mapper(self.uri.base);
         self.uri = RouteUri::try_new(&base, &self.uri.unmounted_origin.to_string())?;
@@ -305,13 +293,7 @@
 impl fmt::Display for Route {
     fn fmt(&self, f: &mut fmt::Formatter<'_>) -> fmt::Result {
         if let Some(ref n) = self.name {
-            write!(
-                f,
-                "{}{}{} ",
-                Paint::cyan("("),
-                Paint::white(n),
-                Paint::cyan(")")
-            )?;
+            write!(f, "{}{}{} ", Paint::cyan("("), Paint::white(n), Paint::cyan(")"))?;
         }
 
         write!(f, "{} ", Paint::green(&self.method))?;
