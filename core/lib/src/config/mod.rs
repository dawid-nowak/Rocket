//! Server and application configuration.
//!
//! See the [configuration guide] for full details.
//!
//! [configuration guide]: https://rocket.rs/v0.5-rc/guide/configuration/
//!
//! ## Extracting Configuration Parameters
//!
//! Rocket exposes the active [`Figment`] via [`Rocket::figment()`]. Any value
//! that implements [`Deserialize`] can be extracted from the figment:
//!
//! ```rust
//! use rocket::fairing::AdHoc;
//!
//! #[derive(serde::Deserialize)]
//! struct AppConfig {
//!     id: Option<usize>,
//!     port: u16,
//! }
//!
//! #[rocket::launch]
//! fn rocket() -> _ {
//!     rocket::build().attach(AdHoc::config::<AppConfig>())
//! }
//! ```
//!
//! [`Figment`]: figment::Figment
//! [`Rocket::figment()`]: crate::Rocket::figment()
//! [`Rocket::figment()`]: crate::Rocket::figment()
//! [`Deserialize`]: serde::Deserialize
//!
//! ## Workers
//!
//! The `workers` parameter sets the number of threads used for parallel task
//! execution; there is no limit to the number of concurrent tasks. Due to a
//! limitation in upstream async executers, unlike other values, the `workers`
//! configuration value cannot be reconfigured or be configured from sources
//! other than those provided by [`Config::figment()`]. In other words, only the
//! values set by the `ROCKET_WORKERS` environment variable or in the `workers`
//! property of `Rocket.toml` will be considered - all other `workers` values
//! are ignored.
//!
//! ## Custom Providers
//!
//! A custom provider can be set via [`rocket::custom()`], which replaces calls to
//! [`rocket::build()`]. The configured provider can be built on top of
//! [`Config::figment()`], [`Config::default()`], both, or neither. The
//! [Figment](figment) documentation has full details on instantiating existing
//! providers like [`Toml`]() and [`Env`] as well as creating custom providers for
//! more complex cases.
//!
//! Configuration values can be overridden at runtime by merging figment's tuple
//! providers with Rocket's default provider:
//!
//! ```rust
//! # #[macro_use] extern crate rocket;
//! use rocket::data::{Limits, ToByteUnit};
//!
//! #[launch]
//! fn rocket() -> _ {
//!     let figment = rocket::Config::figment()
//!         .merge(("port", 1111))
//!         .merge(("limits", Limits::new().limit("json", 2.mebibytes())));
//!
//!     rocket::custom(figment).mount("/", routes![/* .. */])
//! }
//! ```
//!
//! An application that wants to use Rocket's defaults for [`Config`], but not
//! its configuration sources, while allowing the application to be configured
//! via an `App.toml` file that uses top-level keys as profiles (`.nested()`)
//! and `APP_` environment variables as global overrides (`.global()`), and
//! `APP_PROFILE` to configure the selected profile, can be structured as
//! follows:
//!
//! ```rust
//! # #[macro_use] extern crate rocket;
//! use serde::{Serialize, Deserialize};
//! use figment::{Figment, Profile, providers::{Format, Toml, Serialized, Env}};
//! use rocket::fairing::AdHoc;
//!
//! #[derive(Debug, Deserialize, Serialize)]
//! struct Config {
//!     app_value: usize,
//!     /* and so on.. */
//! }
//!
//! impl Default for Config {
//!     fn default() -> Config {
//!         Config { app_value: 3, }
//!     }
//! }
//!
//! #[launch]
//! fn rocket() -> _ {
//!     let figment = Figment::from(rocket::Config::default())
//!         .merge(Serialized::defaults(Config::default()))
//!         .merge(Toml::file("App.toml").nested())
//!         .merge(Env::prefixed("APP_").global())
//!         .select(Profile::from_env_or("APP_PROFILE", "default"));
//!
//!     rocket::custom(figment)
//!         .mount("/", routes![/* .. */])
//!         .attach(AdHoc::config::<Config>())
//! }
//! ```
//!
//! [`rocket::custom()`]: crate::custom()
//! [`rocket::build()`]: crate::build()
//! [`Toml`]: figment::providers::Toml
//! [`Env`]: figment::providers::Env

#[macro_use]
mod ident;
mod config;
mod shutdown;

#[cfg(feature = "tls")]
mod tls;

#[cfg(feature = "secrets")]
mod secret_key;

<<<<<<< HEAD
pub use crate::trace::LogLevel;
#[doc(hidden)]
pub use config::pretty_print_error;
pub use config::Config;
#[cfg(feature = "tls")]
pub use tls::{CipherSuite, TlsConfig};

#[cfg(feature = "mtls")]
pub use tls::MutualTls;

pub use ident::Ident;
pub use shutdown::Shutdown;
=======
#[doc(hidden)]
pub use config::pretty_print_error;
pub use config::Config;
pub use crate::log::LogLevel;
pub use shutdown::Shutdown;
pub use ident::Ident;

#[cfg(feature = "tls")]
pub use tls::{TlsConfig, CipherSuite};

#[cfg(feature = "mtls")]
pub use tls::MutualTls;
>>>>>>> 786db9b8

#[cfg(feature = "secrets")]
pub use secret_key::SecretKey;

#[cfg(unix)]
pub use shutdown::Sig;

#[cfg(test)]
mod tests {
    use figment::{Figment, Profile};
    use pretty_assertions::assert_eq;
<<<<<<< HEAD
    use std::net::Ipv4Addr;
    
    use crate::config::{Config, TlsConfig};
    use crate::data::{Limits, ToByteUnit};
    use crate::trace::LogLevel;
=======

    use crate::log::LogLevel;
    use crate::data::{Limits, ToByteUnit};
    use crate::config::Config;
>>>>>>> 786db9b8

    #[test]
    fn test_figment_is_default() {
        figment::Jail::expect_with(|_| {
            let mut default: Config = Config::figment().extract().unwrap();
            default.profile = Config::default().profile;
            assert_eq!(default, Config::default());
            Ok(())
        });
    }

    #[test]
    fn test_default_round_trip() {
        figment::Jail::expect_with(|_| {
            let original = Config::figment();
            let roundtrip = Figment::from(Config::from(&original));
            for figment in &[original, roundtrip] {
                let config = Config::from(figment);
                assert_eq!(config, Config::default());
            }

            Ok(())
        });
    }

    #[test]
    fn test_profile_env() {
        figment::Jail::expect_with(|jail| {
            jail.set_env("ROCKET_PROFILE", "debug");
            let figment = Config::figment();
            assert_eq!(figment.profile(), "debug");

            jail.set_env("ROCKET_PROFILE", "release");
            let figment = Config::figment();
            assert_eq!(figment.profile(), "release");

            jail.set_env("ROCKET_PROFILE", "random");
            let figment = Config::figment();
            assert_eq!(figment.profile(), "random");

            Ok(())
        });
    }

    #[test]
    fn test_toml_file() {
        figment::Jail::expect_with(|jail| {
            jail.create_file(
                "Rocket.toml",
                r#"
                [default]
                address = "1.2.3.4"
                ident = "Something Cool"
                port = 1234
                workers = 20
                keep_alive = 10
                log_level = "off"
                cli_colors = 0
            "#,
            )?;

            let config = Config::from(Config::figment());
<<<<<<< HEAD
            assert_eq!(
                config,
                Config {
                    address: Ipv4Addr::new(1, 2, 3, 4).into(),
                    port: 1234,
                    workers: 20,
                    ident: ident!("Something Cool"),
                    keep_alive: 10,
                    log_level: LogLevel::Off,
                    cli_colors: false,
                    ..Config::default()
                }
            );

            jail.create_file(
                "Rocket.toml",
                r#"
                [global]
                address = "1.2.3.4"
                ident = "Something Else Cool"
=======
            assert_eq!(config, Config {
                address: Ipv4Addr::new(1, 2, 3, 4).into(),
                port: 1234,
                workers: 20,
                ident: ident!("Something Cool"),
                keep_alive: 10,
                log_level: LogLevel::Off,
                cli_colors: false,
                ..Config::default()
            });

            jail.create_file("Rocket.toml", r#"
                [global]
                address = "1.2.3.4"
                ident = "Something Else Cool"
                port = 1234
                workers = 20
                keep_alive = 10
                log_level = "off"
                cli_colors = 0
            "#)?;

            let config = Config::from(Config::figment());
            assert_eq!(config, Config {
                address: Ipv4Addr::new(1, 2, 3, 4).into(),
                port: 1234,
                workers: 20,
                ident: ident!("Something Else Cool"),
                keep_alive: 10,
                log_level: LogLevel::Off,
                cli_colors: false,
                ..Config::default()
            });

            jail.set_env("ROCKET_CONFIG", "Other.toml");
            jail.create_file("Other.toml", r#"
                [default]
                address = "1.2.3.4"
>>>>>>> 786db9b8
                port = 1234
                workers = 20
                keep_alive = 10
                log_level = "off"
                cli_colors = 0
            "#,
            )?;

            let config = Config::from(Config::figment());
            assert_eq!(
                config,
                Config {
                    address: Ipv4Addr::new(1, 2, 3, 4).into(),
                    port: 1234,
                    workers: 20,
                    ident: ident!("Something Else Cool"),
                    keep_alive: 10,
                    log_level: LogLevel::Off,
                    cli_colors: false,
                    ..Config::default()
                }
            );

<<<<<<< HEAD
            jail.set_env("ROCKET_CONFIG", "Other.toml");
            jail.create_file(
                "Other.toml",
                r#"
                [default]
                address = "1.2.3.4"
                port = 1234
                workers = 20
                keep_alive = 10
                log_level = "off"
                cli_colors = 0
            "#,
            )?;

            let config = Config::from(Config::figment());
            assert_eq!(
                config,
                Config {
                    address: Ipv4Addr::new(1, 2, 3, 4).into(),
                    port: 1234,
                    workers: 20,
                    keep_alive: 10,
                    log_level: LogLevel::Off,
                    cli_colors: false,
                    ..Config::default()
                }
            );

=======
>>>>>>> 786db9b8
            Ok(())
        });
    }

    #[test]
    #[cfg(feature = "tls")]
    fn test_tls_config_from_file() {
<<<<<<< HEAD
        use crate::config::{CipherSuite, Ident, Shutdown, TlsConfig};

        figment::Jail::expect_with(|jail| {
            jail.create_file(
                "Rocket.toml",
                r#"
=======
        use crate::config::{TlsConfig, CipherSuite, Ident, Shutdown};

        figment::Jail::expect_with(|jail| {
            jail.create_file("Rocket.toml", r#"
>>>>>>> 786db9b8
                [global]
                shutdown.ctrlc = 0
                ident = false

                [global.tls]
                certs = "/ssl/cert.pem"
                key = "/ssl/key.pem"

                [global.limits]
                forms = "1mib"
                json = "10mib"
                stream = "50kib"
            "#,
            )?;

            let config = Config::from(Config::figment());
<<<<<<< HEAD
            assert_eq!(
                config,
                Config {
                    shutdown: Shutdown {
                        ctrlc: false,
                        ..Default::default()
                    },
                    ident: Ident::none(),
                    tls: Some(TlsConfig::from_paths("/ssl/cert.pem", "/ssl/key.pem")),
                    limits: Limits::default()
                        .limit("forms", 1.mebibytes())
                        .limit("json", 10.mebibytes())
                        .limit("stream", 50.kibibytes()),
                    ..Config::default()
                }
            );

            jail.create_file(
                "Rocket.toml",
                r#"
                [global.tls]
                certs = "cert.pem"
                key = "key.pem"
            "#,
            )?;
=======
            assert_eq!(config, Config {
                shutdown: Shutdown { ctrlc: false, ..Default::default() },
                ident: Ident::none(),
                tls: Some(TlsConfig::from_paths("/ssl/cert.pem", "/ssl/key.pem")),
                limits: Limits::default()
                    .limit("forms", 1.mebibytes())
                    .limit("json", 10.mebibytes())
                    .limit("stream", 50.kibibytes()),
                ..Config::default()
            });
>>>>>>> 786db9b8

            let config = Config::from(Config::figment());
            assert_eq!(
                config,
                Config {
                    tls: Some(TlsConfig::from_paths(
                        jail.directory().join("cert.pem"),
                        jail.directory().join("key.pem")
                    )),
                    ..Config::default()
                }
            );

            jail.create_file(
                "Rocket.toml",
                r#"
                [global.tls]
                certs = "cert.pem"
                key = "key.pem"
                prefer_server_cipher_order = true
                ciphers = [
                    "TLS_CHACHA20_POLY1305_SHA256",
                    "TLS_AES_256_GCM_SHA384",
                    "TLS_AES_128_GCM_SHA256",
                    "TLS_ECDHE_ECDSA_WITH_CHACHA20_POLY1305_SHA256",
                    "TLS_ECDHE_ECDSA_WITH_AES_256_GCM_SHA384",
                    "TLS_ECDHE_ECDSA_WITH_AES_128_GCM_SHA256",
                ]
            "#,
            )?;

            let config = Config::from(Config::figment());
<<<<<<< HEAD
            let cert_path = jail.directory().join("cert.pem");
            let key_path = jail.directory().join("key.pem");
            assert_eq!(
                config,
                Config {
                    tls: Some(
                        TlsConfig::from_paths(cert_path, key_path)
                            .with_preferred_server_cipher_order(true)
                            .with_ciphers([
                                CipherSuite::TLS_CHACHA20_POLY1305_SHA256,
                                CipherSuite::TLS_AES_256_GCM_SHA384,
                                CipherSuite::TLS_AES_128_GCM_SHA256,
                                CipherSuite::TLS_ECDHE_ECDSA_WITH_CHACHA20_POLY1305_SHA256,
                                CipherSuite::TLS_ECDHE_ECDSA_WITH_AES_256_GCM_SHA384,
                                CipherSuite::TLS_ECDHE_ECDSA_WITH_AES_128_GCM_SHA256,
                            ])
                    ),
                    ..Config::default()
                }
            );

            jail.create_file(
                "Rocket.toml",
                r#"
                [global]
                shutdown.ctrlc = 0
                ident = false

                [global.tls]
                certs = "/ssl/cert.pem"
                key = "/ssl/key.pem"

                [global.limits]
                forms = "1mib"
                json = "10mib"
                stream = "50kib"
            "#,
            )?;

            let config = Config::from(Config::figment());
            assert_eq!(
                config,
                Config {
                    shutdown: Shutdown {
                        ctrlc: false,
                        ..Default::default()
                    },
                    ident: Ident::none(),
                    tls: Some(TlsConfig::from_paths("/ssl/cert.pem", "/ssl/key.pem")),
                    limits: Limits::default()
                        .limit("forms", 1.mebibytes())
                        .limit("json", 10.mebibytes())
                        .limit("stream", 50.kibibytes()),
                    ..Config::default()
                }
            );

            jail.create_file(
                "Rocket.toml",
                r#"
                [global.tls]
                certs = "cert.pem"
                key = "key.pem"
            "#,
            )?;

            let config = Config::from(Config::figment());
            assert_eq!(
                config,
                Config {
                    tls: Some(TlsConfig::from_paths(
                        jail.directory().join("cert.pem"),
                        jail.directory().join("key.pem")
                    )),
                    ..Config::default()
                }
            );

            jail.create_file(
                "Rocket.toml",
                r#"
                [global.tls]
                certs = "cert.pem"
                key = "key.pem"
                prefer_server_cipher_order = true
                ciphers = [
                    "TLS_CHACHA20_POLY1305_SHA256",
                    "TLS_AES_256_GCM_SHA384",
                    "TLS_AES_128_GCM_SHA256",
                    "TLS_ECDHE_ECDSA_WITH_CHACHA20_POLY1305_SHA256",
                    "TLS_ECDHE_ECDSA_WITH_AES_256_GCM_SHA384",
                    "TLS_ECDHE_ECDSA_WITH_AES_128_GCM_SHA256",
                ]
            "#,
            )?;

            let config = Config::from(Config::figment());
            let cert_path = jail.directory().join("cert.pem");
            let key_path = jail.directory().join("key.pem");
            assert_eq!(
                config,
                Config {
                    tls: Some(
                        TlsConfig::from_paths(cert_path, key_path)
                            .with_preferred_server_cipher_order(true)
                            .with_ciphers([
                                CipherSuite::TLS_CHACHA20_POLY1305_SHA256,
                                CipherSuite::TLS_AES_256_GCM_SHA384,
                                CipherSuite::TLS_AES_128_GCM_SHA256,
                                CipherSuite::TLS_ECDHE_ECDSA_WITH_CHACHA20_POLY1305_SHA256,
                                CipherSuite::TLS_ECDHE_ECDSA_WITH_AES_256_GCM_SHA384,
                                CipherSuite::TLS_ECDHE_ECDSA_WITH_AES_128_GCM_SHA256,
                            ])
                    ),
                    ..Config::default()
                }
            );

            Ok(())
        });
    }

    #[test]
    #[cfg(feature = "mtls")]
    fn test_mtls_config() {
        use std::path::Path;

        figment::Jail::expect_with(|jail| {
            jail.create_file(
                "Rocket.toml",
                r#"
                [default.tls]
                certs = "/ssl/cert.pem"
                key = "/ssl/key.pem"
            "#,
            )?;

            let config = Config::from(Config::figment());
            assert!(config.tls.is_some());
            assert!(config.tls.as_ref().unwrap().mutual.is_none());
            assert!(config.tls_enabled());
            assert!(!config.mtls_enabled());

            jail.create_file(
                "Rocket.toml",
                r#"
                [default.tls]
                certs = "/ssl/cert.pem"
                key = "/ssl/key.pem"
                mutual = { ca_certs = "/ssl/ca.pem" }
            "#,
            )?;

            let config = Config::from(Config::figment());
            assert!(config.tls_enabled());
            assert!(config.mtls_enabled());

            let mtls = config.tls.as_ref().unwrap().mutual.as_ref().unwrap();
            assert_eq!(mtls.ca_certs().unwrap_left(), Path::new("/ssl/ca.pem"));
            assert!(!mtls.mandatory);

            jail.create_file(
                "Rocket.toml",
                r#"
                [default.tls]
                certs = "/ssl/cert.pem"
                key = "/ssl/key.pem"

                [default.tls.mutual]
                ca_certs = "/ssl/ca.pem"
                mandatory = true
            "#,
            )?;

            let config = Config::from(Config::figment());
            let mtls = config.tls.as_ref().unwrap().mutual.as_ref().unwrap();
            assert_eq!(mtls.ca_certs().unwrap_left(), Path::new("/ssl/ca.pem"));
            assert!(mtls.mandatory);

            jail.create_file(
                "Rocket.toml",
                r#"
                [default.tls]
                certs = "/ssl/cert.pem"
                key = "/ssl/key.pem"
                mutual = { ca_certs = "relative/ca.pem" }
            "#,
            )?;

            let config = Config::from(Config::figment());
            let mtls = config.tls.as_ref().unwrap().mutual().unwrap();
            assert_eq!(
                mtls.ca_certs().unwrap_left(),
                jail.directory().join("relative/ca.pem")
            );
=======
            assert_eq!(config, Config {
                tls: Some(TlsConfig::from_paths(
                    jail.directory().join("cert.pem"),
                    jail.directory().join("key.pem")
                )),
                ..Config::default()
            });

            jail.create_file("Rocket.toml", r#"
                [global.tls]
                certs = "cert.pem"
                key = "key.pem"
                prefer_server_cipher_order = true
                ciphers = [
                    "TLS_CHACHA20_POLY1305_SHA256",
                    "TLS_AES_256_GCM_SHA384",
                    "TLS_AES_128_GCM_SHA256",
                    "TLS_ECDHE_ECDSA_WITH_CHACHA20_POLY1305_SHA256",
                    "TLS_ECDHE_ECDSA_WITH_AES_256_GCM_SHA384",
                    "TLS_ECDHE_ECDSA_WITH_AES_128_GCM_SHA256",
                ]
            "#)?;

            let config = Config::from(Config::figment());
            let cert_path = jail.directory().join("cert.pem");
            let key_path = jail.directory().join("key.pem");
            assert_eq!(config, Config {
                tls: Some(TlsConfig::from_paths(cert_path, key_path)
                         .with_preferred_server_cipher_order(true)
                         .with_ciphers([
                             CipherSuite::TLS_CHACHA20_POLY1305_SHA256,
                             CipherSuite::TLS_AES_256_GCM_SHA384,
                             CipherSuite::TLS_AES_128_GCM_SHA256,
                             CipherSuite::TLS_ECDHE_ECDSA_WITH_CHACHA20_POLY1305_SHA256,
                             CipherSuite::TLS_ECDHE_ECDSA_WITH_AES_256_GCM_SHA384,
                             CipherSuite::TLS_ECDHE_ECDSA_WITH_AES_128_GCM_SHA256,
                         ])),
                ..Config::default()
            });

            jail.create_file("Rocket.toml", r#"
                [global]
                shutdown.ctrlc = 0
                ident = false

                [global.tls]
                certs = "/ssl/cert.pem"
                key = "/ssl/key.pem"

                [global.limits]
                forms = "1mib"
                json = "10mib"
                stream = "50kib"
            "#)?;

            let config = Config::from(Config::figment());
            assert_eq!(config, Config {
                shutdown: Shutdown { ctrlc: false, ..Default::default() },
                ident: Ident::none(),
                tls: Some(TlsConfig::from_paths("/ssl/cert.pem", "/ssl/key.pem")),
                limits: Limits::default()
                    .limit("forms", 1.mebibytes())
                    .limit("json", 10.mebibytes())
                    .limit("stream", 50.kibibytes()),
                ..Config::default()
            });

            jail.create_file("Rocket.toml", r#"
                [global.tls]
                certs = "cert.pem"
                key = "key.pem"
            "#)?;

            let config = Config::from(Config::figment());
            assert_eq!(config, Config {
                tls: Some(TlsConfig::from_paths(
                    jail.directory().join("cert.pem"),
                    jail.directory().join("key.pem")
                )),
                ..Config::default()
            });
>>>>>>> 786db9b8

            jail.create_file("Rocket.toml", r#"
                [global.tls]
                certs = "cert.pem"
                key = "key.pem"
                prefer_server_cipher_order = true
                ciphers = [
                    "TLS_CHACHA20_POLY1305_SHA256",
                    "TLS_AES_256_GCM_SHA384",
                    "TLS_AES_128_GCM_SHA256",
                    "TLS_ECDHE_ECDSA_WITH_CHACHA20_POLY1305_SHA256",
                    "TLS_ECDHE_ECDSA_WITH_AES_256_GCM_SHA384",
                    "TLS_ECDHE_ECDSA_WITH_AES_128_GCM_SHA256",
                ]
            "#)?;

            let config = Config::from(Config::figment());
            let cert_path = jail.directory().join("cert.pem");
            let key_path = jail.directory().join("key.pem");
            assert_eq!(config, Config {
                tls: Some(TlsConfig::from_paths(cert_path, key_path)
                         .with_preferred_server_cipher_order(true)
                         .with_ciphers([
                             CipherSuite::TLS_CHACHA20_POLY1305_SHA256,
                             CipherSuite::TLS_AES_256_GCM_SHA384,
                             CipherSuite::TLS_AES_128_GCM_SHA256,
                             CipherSuite::TLS_ECDHE_ECDSA_WITH_CHACHA20_POLY1305_SHA256,
                             CipherSuite::TLS_ECDHE_ECDSA_WITH_AES_256_GCM_SHA384,
                             CipherSuite::TLS_ECDHE_ECDSA_WITH_AES_128_GCM_SHA256,
                         ])),
                ..Config::default()
            });

            Ok(())
        });
    }

    #[test]
    #[cfg(feature = "mtls")]
    fn test_mtls_config() {
        use std::path::Path;

        figment::Jail::expect_with(|jail| {
            jail.create_file("Rocket.toml", r#"
                [default.tls]
                certs = "/ssl/cert.pem"
                key = "/ssl/key.pem"
            "#)?;

            let config = Config::from(Config::figment());
            assert!(config.tls.is_some());
            assert!(config.tls.as_ref().unwrap().mutual.is_none());
            assert!(config.tls_enabled());
            assert!(!config.mtls_enabled());

            jail.create_file("Rocket.toml", r#"
                [default.tls]
                certs = "/ssl/cert.pem"
                key = "/ssl/key.pem"
                mutual = { ca_certs = "/ssl/ca.pem" }
            "#)?;

            let config = Config::from(Config::figment());
            assert!(config.tls_enabled());
            assert!(config.mtls_enabled());

            let mtls = config.tls.as_ref().unwrap().mutual.as_ref().unwrap();
            assert_eq!(mtls.ca_certs().unwrap_left(), Path::new("/ssl/ca.pem"));
            assert!(!mtls.mandatory);

            jail.create_file("Rocket.toml", r#"
                [default.tls]
                certs = "/ssl/cert.pem"
                key = "/ssl/key.pem"

                [default.tls.mutual]
                ca_certs = "/ssl/ca.pem"
                mandatory = true
            "#)?;

            let config = Config::from(Config::figment());
            let mtls = config.tls.as_ref().unwrap().mutual.as_ref().unwrap();
            assert_eq!(mtls.ca_certs().unwrap_left(), Path::new("/ssl/ca.pem"));
            assert!(mtls.mandatory);

            jail.create_file("Rocket.toml", r#"
                [default.tls]
                certs = "/ssl/cert.pem"
                key = "/ssl/key.pem"
                mutual = { ca_certs = "relative/ca.pem" }
            "#)?;

            let config = Config::from(Config::figment());
            let mtls = config.tls.as_ref().unwrap().mutual().unwrap();
            assert_eq!(mtls.ca_certs().unwrap_left(),
                jail.directory().join("relative/ca.pem"));

            Ok(())
        });
    }

    #[test]
    fn test_profiles_merge() {
        figment::Jail::expect_with(|jail| {
            jail.create_file(
                "Rocket.toml",
                r#"
                [default.limits]
                stream = "50kb"

                [global]
                limits = { forms = "2kb" }

                [debug.limits]
                file = "100kb"
            "#,
            )?;

            jail.set_env("ROCKET_PROFILE", "unknown");
            let config = Config::from(Config::figment());
            assert_eq!(
                config,
                Config {
                    profile: Profile::const_new("unknown"),
                    limits: Limits::default()
                        .limit("stream", 50.kilobytes())
                        .limit("forms", 2.kilobytes()),
                    ..Config::default()
                }
            );

            jail.set_env("ROCKET_PROFILE", "debug");
            let config = Config::from(Config::figment());
            assert_eq!(
                config,
                Config {
                    profile: Profile::const_new("debug"),
                    limits: Limits::default()
                        .limit("stream", 50.kilobytes())
                        .limit("forms", 2.kilobytes())
                        .limit("file", 100.kilobytes()),
                    ..Config::default()
                }
            );

            Ok(())
        });
    }

    #[test]
    #[cfg(feature = "tls")]
    fn test_env_vars_merge() {
<<<<<<< HEAD
        use crate::config::{Ident, TlsConfig};
=======
        use crate::config::{TlsConfig, Ident};
>>>>>>> 786db9b8

        figment::Jail::expect_with(|jail| {
            jail.set_env("ROCKET_PORT", 9999);
            let config = Config::from(Config::figment());
            assert_eq!(
                config,
                Config {
                    port: 9999,
                    ..Config::default()
                }
            );

            jail.set_env("ROCKET_TLS", r#"{certs="certs.pem"}"#);
            let first_figment = Config::figment();
            jail.set_env("ROCKET_TLS", r#"{key="key.pem"}"#);
            let prev_figment = Config::figment().join(&first_figment);
            let config = Config::from(&prev_figment);
            assert_eq!(
                config,
                Config {
                    port: 9999,
                    tls: Some(TlsConfig::from_paths("certs.pem", "key.pem")),
                    ..Config::default()
                }
            );

            jail.set_env("ROCKET_TLS", r#"{certs="new.pem"}"#);
            let config = Config::from(Config::figment().join(&prev_figment));
            assert_eq!(
                config,
                Config {
                    port: 9999,
                    tls: Some(TlsConfig::from_paths("new.pem", "key.pem")),
                    ..Config::default()
                }
            );

            jail.set_env("ROCKET_LIMITS", r#"{stream=100kiB}"#);
            let config = Config::from(Config::figment().join(&prev_figment));
            assert_eq!(
                config,
                Config {
                    port: 9999,
                    tls: Some(TlsConfig::from_paths("new.pem", "key.pem")),
                    limits: Limits::default().limit("stream", 100.kibibytes()),
                    ..Config::default()
                }
            );

            jail.set_env("ROCKET_IDENT", false);
            let config = Config::from(Config::figment().join(&prev_figment));
            assert_eq!(
                config,
                Config {
                    port: 9999,
                    tls: Some(TlsConfig::from_paths("new.pem", "key.pem")),
                    limits: Limits::default().limit("stream", 100.kibibytes()),
                    ident: Ident::none(),
                    ..Config::default()
                }
            );

            jail.set_env("ROCKET_IDENT", false);
            let config = Config::from(Config::figment().join(&prev_figment));
            assert_eq!(config, Config {
                port: 9999,
                tls: Some(TlsConfig::from_paths("new.pem", "key.pem")),
                limits: Limits::default().limit("stream", 100.kibibytes()),
                ident: Ident::none(),
                ..Config::default()
            });

            Ok(())
        });
    }

    #[test]
    fn test_precedence() {
        figment::Jail::expect_with(|jail| {
            jail.create_file(
                "Rocket.toml",
                r#"
                [global.limits]
                forms = "1mib"
                stream = "50kb"
                file = "100kb"
            "#,
            )?;

            let config = Config::from(Config::figment());
            assert_eq!(
                config,
                Config {
                    limits: Limits::default()
                        .limit("forms", 1.mebibytes())
                        .limit("stream", 50.kilobytes())
                        .limit("file", 100.kilobytes()),
                    ..Config::default()
                }
            );

            jail.set_env("ROCKET_LIMITS", r#"{stream=3MiB,capture=2MiB}"#);
            let config = Config::from(Config::figment());
            assert_eq!(
                config,
                Config {
                    limits: Limits::default()
                        .limit("file", 100.kilobytes())
                        .limit("forms", 1.mebibytes())
                        .limit("stream", 3.mebibytes())
                        .limit("capture", 2.mebibytes()),
                    ..Config::default()
                }
            );

            jail.set_env("ROCKET_PROFILE", "foo");
            let val: Result<String, _> = Config::figment().extract_inner("profile");
            assert!(val.is_err());

            Ok(())
        });
    }

    #[test]
    #[cfg(feature = "secrets")]
    #[should_panic]
    fn test_err_on_non_debug_and_no_secret_key() {
        figment::Jail::expect_with(|jail| {
            jail.set_env("ROCKET_PROFILE", "release");
            let rocket = crate::custom(Config::figment());
            let _result = crate::local::blocking::Client::untracked(rocket);
            Ok(())
        });
    }

    #[test]
    #[cfg(feature = "secrets")]
    #[should_panic]
    fn test_err_on_non_debug2_and_no_secret_key() {
        figment::Jail::expect_with(|jail| {
            jail.set_env("ROCKET_PROFILE", "boop");
            let rocket = crate::custom(Config::figment());
            let _result = crate::local::blocking::Client::tracked(rocket);
            Ok(())
        });
    }

    #[test]
    fn test_no_err_on_debug_and_no_secret_key() {
        figment::Jail::expect_with(|jail| {
            jail.set_env("ROCKET_PROFILE", "debug");
            let figment = Config::figment();
            assert!(crate::local::blocking::Client::untracked(crate::custom(&figment)).is_ok());
            crate::async_main(async {
                let rocket = crate::custom(&figment);
                assert!(crate::local::asynchronous::Client::tracked(rocket)
                    .await
                    .is_ok());
            });

            Ok(())
        });
    }

    #[test]
    fn test_no_err_on_release_and_custom_secret_key() {
        figment::Jail::expect_with(|jail| {
            jail.set_env("ROCKET_PROFILE", "release");
            let key = "hPRYyVRiMyxpw5sBB1XeCMN1kFsDCqKvBi2QJxBVHQk=";
            let figment = Config::figment().merge(("secret_key", key));

            assert!(crate::local::blocking::Client::tracked(crate::custom(&figment)).is_ok());
            crate::async_main(async {
                let rocket = crate::custom(&figment);
                assert!(crate::local::asynchronous::Client::untracked(rocket)
                    .await
                    .is_ok());
            });

            Ok(())
        });
    }
}<|MERGE_RESOLUTION|>--- conflicted
+++ resolved
@@ -121,34 +121,19 @@
 #[cfg(feature = "secrets")]
 mod secret_key;
 
-<<<<<<< HEAD
-pub use crate::trace::LogLevel;
 #[doc(hidden)]
 pub use config::pretty_print_error;
 pub use config::Config;
+pub use crate::trace::LogLevel;
+pub use shutdown::Shutdown;
+pub use ident::Ident;
+
 #[cfg(feature = "tls")]
-pub use tls::{CipherSuite, TlsConfig};
+pub use tls::{TlsConfig, CipherSuite};
 
 #[cfg(feature = "mtls")]
 pub use tls::MutualTls;
 
-pub use ident::Ident;
-pub use shutdown::Shutdown;
-=======
-#[doc(hidden)]
-pub use config::pretty_print_error;
-pub use config::Config;
-pub use crate::log::LogLevel;
-pub use shutdown::Shutdown;
-pub use ident::Ident;
-
-#[cfg(feature = "tls")]
-pub use tls::{TlsConfig, CipherSuite};
-
-#[cfg(feature = "mtls")]
-pub use tls::MutualTls;
->>>>>>> 786db9b8
-
 #[cfg(feature = "secrets")]
 pub use secret_key::SecretKey;
 
@@ -157,20 +142,13 @@
 
 #[cfg(test)]
 mod tests {
+    use std::net::Ipv4Addr;
     use figment::{Figment, Profile};
     use pretty_assertions::assert_eq;
-<<<<<<< HEAD
-    use std::net::Ipv4Addr;
-    
-    use crate::config::{Config, TlsConfig};
-    use crate::data::{Limits, ToByteUnit};
-    use crate::trace::LogLevel;
-=======
 
     use crate::log::LogLevel;
     use crate::data::{Limits, ToByteUnit};
     use crate::config::Config;
->>>>>>> 786db9b8
 
     #[test]
     fn test_figment_is_default() {
@@ -218,9 +196,7 @@
     #[test]
     fn test_toml_file() {
         figment::Jail::expect_with(|jail| {
-            jail.create_file(
-                "Rocket.toml",
-                r#"
+            jail.create_file("Rocket.toml", r#"
                 [default]
                 address = "1.2.3.4"
                 ident = "Something Cool"
@@ -229,32 +205,9 @@
                 keep_alive = 10
                 log_level = "off"
                 cli_colors = 0
-            "#,
-            )?;
-
-            let config = Config::from(Config::figment());
-<<<<<<< HEAD
-            assert_eq!(
-                config,
-                Config {
-                    address: Ipv4Addr::new(1, 2, 3, 4).into(),
-                    port: 1234,
-                    workers: 20,
-                    ident: ident!("Something Cool"),
-                    keep_alive: 10,
-                    log_level: LogLevel::Off,
-                    cli_colors: false,
-                    ..Config::default()
-                }
-            );
-
-            jail.create_file(
-                "Rocket.toml",
-                r#"
-                [global]
-                address = "1.2.3.4"
-                ident = "Something Else Cool"
-=======
+            "#)?;
+
+            let config = Config::from(Config::figment());
             assert_eq!(config, Config {
                 address: Ipv4Addr::new(1, 2, 3, 4).into(),
                 port: 1234,
@@ -293,61 +246,24 @@
             jail.create_file("Other.toml", r#"
                 [default]
                 address = "1.2.3.4"
->>>>>>> 786db9b8
                 port = 1234
                 workers = 20
                 keep_alive = 10
                 log_level = "off"
                 cli_colors = 0
-            "#,
-            )?;
-
-            let config = Config::from(Config::figment());
-            assert_eq!(
-                config,
-                Config {
-                    address: Ipv4Addr::new(1, 2, 3, 4).into(),
-                    port: 1234,
-                    workers: 20,
-                    ident: ident!("Something Else Cool"),
-                    keep_alive: 10,
-                    log_level: LogLevel::Off,
-                    cli_colors: false,
-                    ..Config::default()
-                }
-            );
-
-<<<<<<< HEAD
-            jail.set_env("ROCKET_CONFIG", "Other.toml");
-            jail.create_file(
-                "Other.toml",
-                r#"
-                [default]
-                address = "1.2.3.4"
-                port = 1234
-                workers = 20
-                keep_alive = 10
-                log_level = "off"
-                cli_colors = 0
-            "#,
-            )?;
-
-            let config = Config::from(Config::figment());
-            assert_eq!(
-                config,
-                Config {
-                    address: Ipv4Addr::new(1, 2, 3, 4).into(),
-                    port: 1234,
-                    workers: 20,
-                    keep_alive: 10,
-                    log_level: LogLevel::Off,
-                    cli_colors: false,
-                    ..Config::default()
-                }
-            );
-
-=======
->>>>>>> 786db9b8
+            "#)?;
+
+            let config = Config::from(Config::figment());
+            assert_eq!(config, Config {
+                address: Ipv4Addr::new(1, 2, 3, 4).into(),
+                port: 1234,
+                workers: 20,
+                keep_alive: 10,
+                log_level: LogLevel::Off,
+                cli_colors: false,
+                ..Config::default()
+            });
+
             Ok(())
         });
     }
@@ -355,19 +271,10 @@
     #[test]
     #[cfg(feature = "tls")]
     fn test_tls_config_from_file() {
-<<<<<<< HEAD
-        use crate::config::{CipherSuite, Ident, Shutdown, TlsConfig};
-
-        figment::Jail::expect_with(|jail| {
-            jail.create_file(
-                "Rocket.toml",
-                r#"
-=======
         use crate::config::{TlsConfig, CipherSuite, Ident, Shutdown};
 
         figment::Jail::expect_with(|jail| {
             jail.create_file("Rocket.toml", r#"
->>>>>>> 786db9b8
                 [global]
                 shutdown.ctrlc = 0
                 ident = false
@@ -380,37 +287,9 @@
                 forms = "1mib"
                 json = "10mib"
                 stream = "50kib"
-            "#,
-            )?;
-
-            let config = Config::from(Config::figment());
-<<<<<<< HEAD
-            assert_eq!(
-                config,
-                Config {
-                    shutdown: Shutdown {
-                        ctrlc: false,
-                        ..Default::default()
-                    },
-                    ident: Ident::none(),
-                    tls: Some(TlsConfig::from_paths("/ssl/cert.pem", "/ssl/key.pem")),
-                    limits: Limits::default()
-                        .limit("forms", 1.mebibytes())
-                        .limit("json", 10.mebibytes())
-                        .limit("stream", 50.kibibytes()),
-                    ..Config::default()
-                }
-            );
-
-            jail.create_file(
-                "Rocket.toml",
-                r#"
-                [global.tls]
-                certs = "cert.pem"
-                key = "key.pem"
-            "#,
-            )?;
-=======
+            "#)?;
+
+            let config = Config::from(Config::figment());
             assert_eq!(config, Config {
                 shutdown: Shutdown { ctrlc: false, ..Default::default() },
                 ident: Ident::none(),
@@ -421,23 +300,23 @@
                     .limit("stream", 50.kibibytes()),
                 ..Config::default()
             });
->>>>>>> 786db9b8
-
-            let config = Config::from(Config::figment());
-            assert_eq!(
-                config,
-                Config {
-                    tls: Some(TlsConfig::from_paths(
-                        jail.directory().join("cert.pem"),
-                        jail.directory().join("key.pem")
-                    )),
-                    ..Config::default()
-                }
-            );
-
-            jail.create_file(
-                "Rocket.toml",
-                r#"
+
+            jail.create_file("Rocket.toml", r#"
+                [global.tls]
+                certs = "cert.pem"
+                key = "key.pem"
+            "#)?;
+
+            let config = Config::from(Config::figment());
+            assert_eq!(config, Config {
+                tls: Some(TlsConfig::from_paths(
+                    jail.directory().join("cert.pem"),
+                    jail.directory().join("key.pem")
+                )),
+                ..Config::default()
+            });
+
+            jail.create_file("Rocket.toml", r#"
                 [global.tls]
                 certs = "cert.pem"
                 key = "key.pem"
@@ -450,35 +329,26 @@
                     "TLS_ECDHE_ECDSA_WITH_AES_256_GCM_SHA384",
                     "TLS_ECDHE_ECDSA_WITH_AES_128_GCM_SHA256",
                 ]
-            "#,
-            )?;
-
-            let config = Config::from(Config::figment());
-<<<<<<< HEAD
+            "#)?;
+
+            let config = Config::from(Config::figment());
             let cert_path = jail.directory().join("cert.pem");
             let key_path = jail.directory().join("key.pem");
-            assert_eq!(
-                config,
-                Config {
-                    tls: Some(
-                        TlsConfig::from_paths(cert_path, key_path)
-                            .with_preferred_server_cipher_order(true)
-                            .with_ciphers([
-                                CipherSuite::TLS_CHACHA20_POLY1305_SHA256,
-                                CipherSuite::TLS_AES_256_GCM_SHA384,
-                                CipherSuite::TLS_AES_128_GCM_SHA256,
-                                CipherSuite::TLS_ECDHE_ECDSA_WITH_CHACHA20_POLY1305_SHA256,
-                                CipherSuite::TLS_ECDHE_ECDSA_WITH_AES_256_GCM_SHA384,
-                                CipherSuite::TLS_ECDHE_ECDSA_WITH_AES_128_GCM_SHA256,
-                            ])
-                    ),
-                    ..Config::default()
-                }
-            );
-
-            jail.create_file(
-                "Rocket.toml",
-                r#"
+            assert_eq!(config, Config {
+                tls: Some(TlsConfig::from_paths(cert_path, key_path)
+                         .with_preferred_server_cipher_order(true)
+                         .with_ciphers([
+                             CipherSuite::TLS_CHACHA20_POLY1305_SHA256,
+                             CipherSuite::TLS_AES_256_GCM_SHA384,
+                             CipherSuite::TLS_AES_128_GCM_SHA256,
+                             CipherSuite::TLS_ECDHE_ECDSA_WITH_CHACHA20_POLY1305_SHA256,
+                             CipherSuite::TLS_ECDHE_ECDSA_WITH_AES_256_GCM_SHA384,
+                             CipherSuite::TLS_ECDHE_ECDSA_WITH_AES_128_GCM_SHA256,
+                         ])),
+                ..Config::default()
+            });
+
+            jail.create_file("Rocket.toml", r#"
                 [global]
                 shutdown.ctrlc = 0
                 ident = false
@@ -491,51 +361,36 @@
                 forms = "1mib"
                 json = "10mib"
                 stream = "50kib"
-            "#,
-            )?;
-
-            let config = Config::from(Config::figment());
-            assert_eq!(
-                config,
-                Config {
-                    shutdown: Shutdown {
-                        ctrlc: false,
-                        ..Default::default()
-                    },
-                    ident: Ident::none(),
-                    tls: Some(TlsConfig::from_paths("/ssl/cert.pem", "/ssl/key.pem")),
-                    limits: Limits::default()
-                        .limit("forms", 1.mebibytes())
-                        .limit("json", 10.mebibytes())
-                        .limit("stream", 50.kibibytes()),
-                    ..Config::default()
-                }
-            );
-
-            jail.create_file(
-                "Rocket.toml",
-                r#"
+            "#)?;
+
+            let config = Config::from(Config::figment());
+            assert_eq!(config, Config {
+                shutdown: Shutdown { ctrlc: false, ..Default::default() },
+                ident: Ident::none(),
+                tls: Some(TlsConfig::from_paths("/ssl/cert.pem", "/ssl/key.pem")),
+                limits: Limits::default()
+                    .limit("forms", 1.mebibytes())
+                    .limit("json", 10.mebibytes())
+                    .limit("stream", 50.kibibytes()),
+                ..Config::default()
+            });
+
+            jail.create_file("Rocket.toml", r#"
                 [global.tls]
                 certs = "cert.pem"
                 key = "key.pem"
-            "#,
-            )?;
-
-            let config = Config::from(Config::figment());
-            assert_eq!(
-                config,
-                Config {
-                    tls: Some(TlsConfig::from_paths(
-                        jail.directory().join("cert.pem"),
-                        jail.directory().join("key.pem")
-                    )),
-                    ..Config::default()
-                }
-            );
-
-            jail.create_file(
-                "Rocket.toml",
-                r#"
+            "#)?;
+
+            let config = Config::from(Config::figment());
+            assert_eq!(config, Config {
+                tls: Some(TlsConfig::from_paths(
+                    jail.directory().join("cert.pem"),
+                    jail.directory().join("key.pem")
+                )),
+                ..Config::default()
+            });
+
+            jail.create_file("Rocket.toml", r#"
                 [global.tls]
                 certs = "cert.pem"
                 key = "key.pem"
@@ -548,130 +403,6 @@
                     "TLS_ECDHE_ECDSA_WITH_AES_256_GCM_SHA384",
                     "TLS_ECDHE_ECDSA_WITH_AES_128_GCM_SHA256",
                 ]
-            "#,
-            )?;
-
-            let config = Config::from(Config::figment());
-            let cert_path = jail.directory().join("cert.pem");
-            let key_path = jail.directory().join("key.pem");
-            assert_eq!(
-                config,
-                Config {
-                    tls: Some(
-                        TlsConfig::from_paths(cert_path, key_path)
-                            .with_preferred_server_cipher_order(true)
-                            .with_ciphers([
-                                CipherSuite::TLS_CHACHA20_POLY1305_SHA256,
-                                CipherSuite::TLS_AES_256_GCM_SHA384,
-                                CipherSuite::TLS_AES_128_GCM_SHA256,
-                                CipherSuite::TLS_ECDHE_ECDSA_WITH_CHACHA20_POLY1305_SHA256,
-                                CipherSuite::TLS_ECDHE_ECDSA_WITH_AES_256_GCM_SHA384,
-                                CipherSuite::TLS_ECDHE_ECDSA_WITH_AES_128_GCM_SHA256,
-                            ])
-                    ),
-                    ..Config::default()
-                }
-            );
-
-            Ok(())
-        });
-    }
-
-    #[test]
-    #[cfg(feature = "mtls")]
-    fn test_mtls_config() {
-        use std::path::Path;
-
-        figment::Jail::expect_with(|jail| {
-            jail.create_file(
-                "Rocket.toml",
-                r#"
-                [default.tls]
-                certs = "/ssl/cert.pem"
-                key = "/ssl/key.pem"
-            "#,
-            )?;
-
-            let config = Config::from(Config::figment());
-            assert!(config.tls.is_some());
-            assert!(config.tls.as_ref().unwrap().mutual.is_none());
-            assert!(config.tls_enabled());
-            assert!(!config.mtls_enabled());
-
-            jail.create_file(
-                "Rocket.toml",
-                r#"
-                [default.tls]
-                certs = "/ssl/cert.pem"
-                key = "/ssl/key.pem"
-                mutual = { ca_certs = "/ssl/ca.pem" }
-            "#,
-            )?;
-
-            let config = Config::from(Config::figment());
-            assert!(config.tls_enabled());
-            assert!(config.mtls_enabled());
-
-            let mtls = config.tls.as_ref().unwrap().mutual.as_ref().unwrap();
-            assert_eq!(mtls.ca_certs().unwrap_left(), Path::new("/ssl/ca.pem"));
-            assert!(!mtls.mandatory);
-
-            jail.create_file(
-                "Rocket.toml",
-                r#"
-                [default.tls]
-                certs = "/ssl/cert.pem"
-                key = "/ssl/key.pem"
-
-                [default.tls.mutual]
-                ca_certs = "/ssl/ca.pem"
-                mandatory = true
-            "#,
-            )?;
-
-            let config = Config::from(Config::figment());
-            let mtls = config.tls.as_ref().unwrap().mutual.as_ref().unwrap();
-            assert_eq!(mtls.ca_certs().unwrap_left(), Path::new("/ssl/ca.pem"));
-            assert!(mtls.mandatory);
-
-            jail.create_file(
-                "Rocket.toml",
-                r#"
-                [default.tls]
-                certs = "/ssl/cert.pem"
-                key = "/ssl/key.pem"
-                mutual = { ca_certs = "relative/ca.pem" }
-            "#,
-            )?;
-
-            let config = Config::from(Config::figment());
-            let mtls = config.tls.as_ref().unwrap().mutual().unwrap();
-            assert_eq!(
-                mtls.ca_certs().unwrap_left(),
-                jail.directory().join("relative/ca.pem")
-            );
-=======
-            assert_eq!(config, Config {
-                tls: Some(TlsConfig::from_paths(
-                    jail.directory().join("cert.pem"),
-                    jail.directory().join("key.pem")
-                )),
-                ..Config::default()
-            });
-
-            jail.create_file("Rocket.toml", r#"
-                [global.tls]
-                certs = "cert.pem"
-                key = "key.pem"
-                prefer_server_cipher_order = true
-                ciphers = [
-                    "TLS_CHACHA20_POLY1305_SHA256",
-                    "TLS_AES_256_GCM_SHA384",
-                    "TLS_AES_128_GCM_SHA256",
-                    "TLS_ECDHE_ECDSA_WITH_CHACHA20_POLY1305_SHA256",
-                    "TLS_ECDHE_ECDSA_WITH_AES_256_GCM_SHA384",
-                    "TLS_ECDHE_ECDSA_WITH_AES_128_GCM_SHA256",
-                ]
             "#)?;
 
             let config = Config::from(Config::figment());
@@ -691,81 +422,6 @@
                 ..Config::default()
             });
 
-            jail.create_file("Rocket.toml", r#"
-                [global]
-                shutdown.ctrlc = 0
-                ident = false
-
-                [global.tls]
-                certs = "/ssl/cert.pem"
-                key = "/ssl/key.pem"
-
-                [global.limits]
-                forms = "1mib"
-                json = "10mib"
-                stream = "50kib"
-            "#)?;
-
-            let config = Config::from(Config::figment());
-            assert_eq!(config, Config {
-                shutdown: Shutdown { ctrlc: false, ..Default::default() },
-                ident: Ident::none(),
-                tls: Some(TlsConfig::from_paths("/ssl/cert.pem", "/ssl/key.pem")),
-                limits: Limits::default()
-                    .limit("forms", 1.mebibytes())
-                    .limit("json", 10.mebibytes())
-                    .limit("stream", 50.kibibytes()),
-                ..Config::default()
-            });
-
-            jail.create_file("Rocket.toml", r#"
-                [global.tls]
-                certs = "cert.pem"
-                key = "key.pem"
-            "#)?;
-
-            let config = Config::from(Config::figment());
-            assert_eq!(config, Config {
-                tls: Some(TlsConfig::from_paths(
-                    jail.directory().join("cert.pem"),
-                    jail.directory().join("key.pem")
-                )),
-                ..Config::default()
-            });
->>>>>>> 786db9b8
-
-            jail.create_file("Rocket.toml", r#"
-                [global.tls]
-                certs = "cert.pem"
-                key = "key.pem"
-                prefer_server_cipher_order = true
-                ciphers = [
-                    "TLS_CHACHA20_POLY1305_SHA256",
-                    "TLS_AES_256_GCM_SHA384",
-                    "TLS_AES_128_GCM_SHA256",
-                    "TLS_ECDHE_ECDSA_WITH_CHACHA20_POLY1305_SHA256",
-                    "TLS_ECDHE_ECDSA_WITH_AES_256_GCM_SHA384",
-                    "TLS_ECDHE_ECDSA_WITH_AES_128_GCM_SHA256",
-                ]
-            "#)?;
-
-            let config = Config::from(Config::figment());
-            let cert_path = jail.directory().join("cert.pem");
-            let key_path = jail.directory().join("key.pem");
-            assert_eq!(config, Config {
-                tls: Some(TlsConfig::from_paths(cert_path, key_path)
-                         .with_preferred_server_cipher_order(true)
-                         .with_ciphers([
-                             CipherSuite::TLS_CHACHA20_POLY1305_SHA256,
-                             CipherSuite::TLS_AES_256_GCM_SHA384,
-                             CipherSuite::TLS_AES_128_GCM_SHA256,
-                             CipherSuite::TLS_ECDHE_ECDSA_WITH_CHACHA20_POLY1305_SHA256,
-                             CipherSuite::TLS_ECDHE_ECDSA_WITH_AES_256_GCM_SHA384,
-                             CipherSuite::TLS_ECDHE_ECDSA_WITH_AES_128_GCM_SHA256,
-                         ])),
-                ..Config::default()
-            });
-
             Ok(())
         });
     }
@@ -837,9 +493,7 @@
     #[test]
     fn test_profiles_merge() {
         figment::Jail::expect_with(|jail| {
-            jail.create_file(
-                "Rocket.toml",
-                r#"
+            jail.create_file("Rocket.toml", r#"
                 [default.limits]
                 stream = "50kb"
 
@@ -848,35 +502,28 @@
 
                 [debug.limits]
                 file = "100kb"
-            "#,
-            )?;
+            "#)?;
 
             jail.set_env("ROCKET_PROFILE", "unknown");
             let config = Config::from(Config::figment());
-            assert_eq!(
-                config,
-                Config {
-                    profile: Profile::const_new("unknown"),
-                    limits: Limits::default()
-                        .limit("stream", 50.kilobytes())
-                        .limit("forms", 2.kilobytes()),
-                    ..Config::default()
-                }
-            );
+            assert_eq!(config, Config {
+                profile: Profile::const_new("unknown"),
+                limits: Limits::default()
+                    .limit("stream", 50.kilobytes())
+                    .limit("forms", 2.kilobytes()),
+                ..Config::default()
+            });
 
             jail.set_env("ROCKET_PROFILE", "debug");
             let config = Config::from(Config::figment());
-            assert_eq!(
-                config,
-                Config {
-                    profile: Profile::const_new("debug"),
-                    limits: Limits::default()
-                        .limit("stream", 50.kilobytes())
-                        .limit("forms", 2.kilobytes())
-                        .limit("file", 100.kilobytes()),
-                    ..Config::default()
-                }
-            );
+            assert_eq!(config, Config {
+                profile: Profile::const_new("debug"),
+                limits: Limits::default()
+                    .limit("stream", 50.kilobytes())
+                    .limit("forms", 2.kilobytes())
+                    .limit("file", 100.kilobytes()),
+                ..Config::default()
+            });
 
             Ok(())
         });
@@ -885,72 +532,43 @@
     #[test]
     #[cfg(feature = "tls")]
     fn test_env_vars_merge() {
-<<<<<<< HEAD
-        use crate::config::{Ident, TlsConfig};
-=======
         use crate::config::{TlsConfig, Ident};
->>>>>>> 786db9b8
 
         figment::Jail::expect_with(|jail| {
             jail.set_env("ROCKET_PORT", 9999);
             let config = Config::from(Config::figment());
-            assert_eq!(
-                config,
-                Config {
-                    port: 9999,
-                    ..Config::default()
-                }
-            );
+            assert_eq!(config, Config {
+                port: 9999,
+                ..Config::default()
+            });
 
             jail.set_env("ROCKET_TLS", r#"{certs="certs.pem"}"#);
             let first_figment = Config::figment();
             jail.set_env("ROCKET_TLS", r#"{key="key.pem"}"#);
             let prev_figment = Config::figment().join(&first_figment);
             let config = Config::from(&prev_figment);
-            assert_eq!(
-                config,
-                Config {
-                    port: 9999,
-                    tls: Some(TlsConfig::from_paths("certs.pem", "key.pem")),
-                    ..Config::default()
-                }
-            );
+            assert_eq!(config, Config {
+                port: 9999,
+                tls: Some(TlsConfig::from_paths("certs.pem", "key.pem")),
+                ..Config::default()
+            });
 
             jail.set_env("ROCKET_TLS", r#"{certs="new.pem"}"#);
             let config = Config::from(Config::figment().join(&prev_figment));
-            assert_eq!(
-                config,
-                Config {
-                    port: 9999,
-                    tls: Some(TlsConfig::from_paths("new.pem", "key.pem")),
-                    ..Config::default()
-                }
-            );
+            assert_eq!(config, Config {
+                port: 9999,
+                tls: Some(TlsConfig::from_paths("new.pem", "key.pem")),
+                ..Config::default()
+            });
 
             jail.set_env("ROCKET_LIMITS", r#"{stream=100kiB}"#);
             let config = Config::from(Config::figment().join(&prev_figment));
-            assert_eq!(
-                config,
-                Config {
-                    port: 9999,
-                    tls: Some(TlsConfig::from_paths("new.pem", "key.pem")),
-                    limits: Limits::default().limit("stream", 100.kibibytes()),
-                    ..Config::default()
-                }
-            );
-
-            jail.set_env("ROCKET_IDENT", false);
-            let config = Config::from(Config::figment().join(&prev_figment));
-            assert_eq!(
-                config,
-                Config {
-                    port: 9999,
-                    tls: Some(TlsConfig::from_paths("new.pem", "key.pem")),
-                    limits: Limits::default().limit("stream", 100.kibibytes()),
-                    ident: Ident::none(),
-                    ..Config::default()
-                }
-            );
+            assert_eq!(config, Config {
+                port: 9999,
+                tls: Some(TlsConfig::from_paths("new.pem", "key.pem")),
+                limits: Limits::default().limit("stream", 100.kibibytes()),
+                ..Config::default()
+            });
 
             jail.set_env("ROCKET_IDENT", false);
             let config = Config::from(Config::figment().join(&prev_figment));
@@ -969,41 +587,32 @@
     #[test]
     fn test_precedence() {
         figment::Jail::expect_with(|jail| {
-            jail.create_file(
-                "Rocket.toml",
-                r#"
+            jail.create_file("Rocket.toml", r#"
                 [global.limits]
                 forms = "1mib"
                 stream = "50kb"
                 file = "100kb"
-            "#,
-            )?;
-
-            let config = Config::from(Config::figment());
-            assert_eq!(
-                config,
-                Config {
-                    limits: Limits::default()
-                        .limit("forms", 1.mebibytes())
-                        .limit("stream", 50.kilobytes())
-                        .limit("file", 100.kilobytes()),
-                    ..Config::default()
-                }
-            );
+            "#)?;
+
+            let config = Config::from(Config::figment());
+            assert_eq!(config, Config {
+                limits: Limits::default()
+                    .limit("forms", 1.mebibytes())
+                    .limit("stream", 50.kilobytes())
+                    .limit("file", 100.kilobytes()),
+                ..Config::default()
+            });
 
             jail.set_env("ROCKET_LIMITS", r#"{stream=3MiB,capture=2MiB}"#);
             let config = Config::from(Config::figment());
-            assert_eq!(
-                config,
-                Config {
-                    limits: Limits::default()
-                        .limit("file", 100.kilobytes())
-                        .limit("forms", 1.mebibytes())
-                        .limit("stream", 3.mebibytes())
-                        .limit("capture", 2.mebibytes()),
-                    ..Config::default()
-                }
-            );
+            assert_eq!(config, Config {
+                limits: Limits::default()
+                    .limit("file", 100.kilobytes())
+                    .limit("forms", 1.mebibytes())
+                    .limit("stream", 3.mebibytes())
+                    .limit("capture", 2.mebibytes()),
+                ..Config::default()
+            });
 
             jail.set_env("ROCKET_PROFILE", "foo");
             let val: Result<String, _> = Config::figment().extract_inner("profile");
@@ -1045,9 +654,7 @@
             assert!(crate::local::blocking::Client::untracked(crate::custom(&figment)).is_ok());
             crate::async_main(async {
                 let rocket = crate::custom(&figment);
-                assert!(crate::local::asynchronous::Client::tracked(rocket)
-                    .await
-                    .is_ok());
+                assert!(crate::local::asynchronous::Client::tracked(rocket).await.is_ok());
             });
 
             Ok(())
@@ -1064,9 +671,7 @@
             assert!(crate::local::blocking::Client::tracked(crate::custom(&figment)).is_ok());
             crate::async_main(async {
                 let rocket = crate::custom(&figment);
-                assert!(crate::local::asynchronous::Client::untracked(rocket)
-                    .await
-                    .is_ok());
+                assert!(crate::local::asynchronous::Client::untracked(rocket).await.is_ok());
             });
 
             Ok(())
