--- conflicted
+++ resolved
@@ -1,7 +1,7 @@
 use figment::value::magic::{Either, RelativePathBuf};
 use indexmap::IndexSet;
 use serde::{Deserialize, Serialize};
-use indexmap::IndexSet;
+
 
 /// TLS configuration: certificate chain, key, and ciphersuites.
 ///
@@ -212,10 +212,7 @@
         CipherSuite::TLS_CHACHA20_POLY1305_SHA256,
         CipherSuite::TLS_AES_256_GCM_SHA384,
         CipherSuite::TLS_AES_128_GCM_SHA256,
-<<<<<<< HEAD
-=======
-
->>>>>>> 786db9b8
+
         // TLS v1.2 suites...
         CipherSuite::TLS_ECDHE_ECDSA_WITH_CHACHA20_POLY1305_SHA256,
         CipherSuite::TLS_ECDHE_RSA_WITH_CHACHA20_POLY1305_SHA256,
@@ -274,9 +271,7 @@
     /// let tls_config = TlsConfig::from_paths("/ssl/certs.pem", "/ssl/key.pem");
     /// ```
     pub fn from_paths<C, K>(certs: C, key: K) -> Self
-    where
-        C: AsRef<std::path::Path>,
-        K: AsRef<std::path::Path>,
+        where C: AsRef<std::path::Path>, K: AsRef<std::path::Path>
     {
         TlsConfig {
             certs: Either::Left(certs.as_ref().to_path_buf().into()),
@@ -367,12 +362,7 @@
     /// ]);
     /// ```
     pub fn with_ciphers<I>(mut self, ciphers: I) -> Self
-<<<<<<< HEAD
-    where
-        I: IntoIterator<Item = CipherSuite>,
-=======
         where I: IntoIterator<Item = CipherSuite>
->>>>>>> 786db9b8
     {
         self.ciphers = ciphers.into_iter().collect();
         self
@@ -568,11 +558,7 @@
     pub fn from_path<C: AsRef<std::path::Path>>(ca_certs: C) -> Self {
         MutualTls {
             ca_certs: Either::Left(ca_certs.as_ref().to_path_buf().into()),
-<<<<<<< HEAD
-            mandatory: Default::default(),
-=======
             mandatory: Default::default()
->>>>>>> 786db9b8
         }
     }
 
@@ -595,11 +581,7 @@
     pub fn from_bytes(ca_certs: &[u8]) -> Self {
         MutualTls {
             ca_certs: Either::Right(ca_certs.to_vec()),
-<<<<<<< HEAD
-            mandatory: Default::default(),
-=======
             mandatory: Default::default()
->>>>>>> 786db9b8
         }
     }
 
@@ -647,15 +629,6 @@
     use std::fs;
     use std::io::{self, Error};
 
-<<<<<<< HEAD
-    use crate::http::tls::rustls::ciphersuite as rustls;
-    use crate::http::tls::rustls::SupportedCipherSuite as RustlsCipher;
-    use crate::http::tls::Config;
-
-    use yansi::Paint;
-
-    use super::{CipherSuite, Either, RelativePathBuf, TlsConfig};
-=======
     use crate::http::tls::Config;
     use crate::http::tls::rustls::SupportedCipherSuite as RustlsCipher;
     use crate::http::tls::rustls::ciphersuite as rustls;
@@ -663,7 +636,6 @@
     use yansi::Paint;
 
     use super::{Either, RelativePathBuf, TlsConfig, CipherSuite};
->>>>>>> 786db9b8
 
     type Reader = Box<dyn std::io::BufRead + Sync + Send>;
 
@@ -672,80 +644,16 @@
             Either::Left(path) => {
                 let path = path.relative();
                 let file = fs::File::open(&path).map_err(move |e| {
-<<<<<<< HEAD
-                    Error::new(
-                        e.kind(),
-                        format!(
-                            "error reading TLS file `{}`: {}",
-                            Paint::white(figment::Source::File(path)),
-                            e
-                        ),
-                    )
-=======
                     Error::new(e.kind(), format!("error reading TLS file `{}`: {}",
                             Paint::white(figment::Source::File(path)), e))
->>>>>>> 786db9b8
                 })?;
 
                 Ok(Box::new(io::BufReader::new(file)))
             }
             Either::Right(vec) => Ok(Box::new(io::Cursor::new(vec.clone()))),
-<<<<<<< HEAD
-        }
-    }
-
-    impl TlsConfig {
-        /// This is only called when TLS is enabled.
-        pub(crate) fn to_native_config(&self) -> io::Result<Config<Reader>> {
-            Ok(Config {
-                cert_chain: to_reader(&self.certs)?,
-                private_key: to_reader(&self.key)?,
-                ciphersuites: self.rustls_ciphers().collect(),
-                prefer_server_order: self.prefer_server_cipher_order,
-                #[cfg(not(feature = "mtls"))]
-                mandatory_mtls: false,
-                #[cfg(not(feature = "mtls"))]
-                ca_certs: None,
-                #[cfg(feature = "mtls")]
-                mandatory_mtls: self.mutual.as_ref().map_or(false, |m| m.mandatory),
-                #[cfg(feature = "mtls")]
-                ca_certs: match self.mutual {
-                    Some(ref mtls) => Some(to_reader(&mtls.ca_certs)?),
-                    None => None,
-                },
-            })
-=======
->>>>>>> 786db9b8
-        }
-    }
-
-<<<<<<< HEAD
-        fn rustls_ciphers(&self) -> impl Iterator<Item = &'static RustlsCipher> + '_ {
-            self.ciphers().map(|ciphersuite| match ciphersuite {
-                CipherSuite::TLS_CHACHA20_POLY1305_SHA256 => {
-                    &rustls::TLS13_CHACHA20_POLY1305_SHA256
-                }
-                CipherSuite::TLS_AES_256_GCM_SHA384 => &rustls::TLS13_AES_256_GCM_SHA384,
-                CipherSuite::TLS_AES_128_GCM_SHA256 => &rustls::TLS13_AES_128_GCM_SHA256,
-                CipherSuite::TLS_ECDHE_ECDSA_WITH_CHACHA20_POLY1305_SHA256 => {
-                    &rustls::TLS_ECDHE_ECDSA_WITH_CHACHA20_POLY1305_SHA256
-                }
-                CipherSuite::TLS_ECDHE_RSA_WITH_CHACHA20_POLY1305_SHA256 => {
-                    &rustls::TLS_ECDHE_RSA_WITH_CHACHA20_POLY1305_SHA256
-                }
-                CipherSuite::TLS_ECDHE_ECDSA_WITH_AES_256_GCM_SHA384 => {
-                    &rustls::TLS_ECDHE_ECDSA_WITH_AES_256_GCM_SHA384
-                }
-                CipherSuite::TLS_ECDHE_ECDSA_WITH_AES_128_GCM_SHA256 => {
-                    &rustls::TLS_ECDHE_ECDSA_WITH_AES_128_GCM_SHA256
-                }
-                CipherSuite::TLS_ECDHE_RSA_WITH_AES_256_GCM_SHA384 => {
-                    &rustls::TLS_ECDHE_RSA_WITH_AES_256_GCM_SHA384
-                }
-                CipherSuite::TLS_ECDHE_RSA_WITH_AES_128_GCM_SHA256 => {
-                    &rustls::TLS_ECDHE_RSA_WITH_AES_128_GCM_SHA256
-                }
-=======
+        }
+    }
+
     impl TlsConfig {
         /// This is only called when TLS is enabled.
         pub(crate) fn to_native_config(&self) -> io::Result<Config<Reader>> {
@@ -788,7 +696,6 @@
                     &rustls::TLS_ECDHE_RSA_WITH_AES_256_GCM_SHA384,
                 CipherSuite::TLS_ECDHE_RSA_WITH_AES_128_GCM_SHA256 =>
                     &rustls::TLS_ECDHE_RSA_WITH_AES_128_GCM_SHA256,
->>>>>>> 786db9b8
             })
         }
     }
