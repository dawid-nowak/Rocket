use crate::http::Status;
use crate::{Request, Response};

/// Type alias for the return type of a [`Catcher`](crate::Catcher)'s
/// [`Handler::handle()`].
pub type Result<'r> = std::result::Result<Response<'r>, crate::http::Status>;

/// Type alias for the return type of a _raw_ [`Catcher`](crate::Catcher)'s
/// [`Handler`].
pub type BoxFuture<'r, T = Result<'r>> = futures::future::BoxFuture<'r, T>;

/// Trait implemented by [`Catcher`](crate::Catcher) error handlers.
///
/// This trait is exactly like a [`Route`](crate::Route)'s
/// [`Handler`](crate::route::Handler) except it handles errors instead of
/// requests. Thus, the documentation for
/// [`route::Handler`](crate::route::Handler) applies to this trait as well. We
/// defer to it for full details.
///
/// ## Async Trait
///
/// This is an _async_ trait. Implementations must be decorated
/// [`#[rocket::async_trait]`](crate::async_trait).
///
/// # Example
///
/// Say you'd like to write a handler that changes its functionality based on a
/// `Kind` enum value that the user provides. Such a handler might be written
/// and used as follows:
///
/// ```rust,no_run
/// use rocket::{Request, Catcher, catcher};
/// use rocket::response::{Response, Responder};
/// use rocket::http::Status;
///
/// #[derive(Copy, Clone)]
/// enum Kind {
///     Simple,
///     Intermediate,
///     Complex,
/// }
///
/// #[derive(Clone)]
/// struct CustomHandler(Kind);
///
/// #[rocket::async_trait]
/// impl catcher::Handler for CustomHandler {
///     async fn handle<'r>(&self, status: Status, req: &'r Request<'_>) -> catcher::Result<'r> {
///         let inner = match self.0 {
///             Kind::Simple => "simple".respond_to(req)?,
///             Kind::Intermediate => "intermediate".respond_to(req)?,
///             Kind::Complex => "complex".respond_to(req)?,
///         };
///
///         Response::build_from(inner).status(status).ok()
///     }
/// }
///
/// impl CustomHandler {
///     /// Returns a `default` catcher that uses `CustomHandler`.
///     fn default(kind: Kind) -> Vec<Catcher> {
///         vec![Catcher::new(None, CustomHandler(kind))]
///     }
///
///     /// Returns a catcher for code `status` that uses `CustomHandler`.
///     fn catch(status: Status, kind: Kind) -> Vec<Catcher> {
///         vec![Catcher::new(status.code, CustomHandler(kind))]
///     }
/// }
///
/// #[rocket::launch]
/// fn rocket() -> _ {
///     rocket::build()
///         // to handle only `404`
///         .register("/", CustomHandler::catch(Status::NotFound, Kind::Simple))
///         // or to register as the default
///         .register("/", CustomHandler::default(Kind::Simple))
/// }
/// ```
///
/// Note the following:
///
///   1. `CustomHandler` implements `Clone`. This is required so that
///      `CustomHandler` implements `Cloneable` automatically. The `Cloneable`
///      trait serves no other purpose but to ensure that every `Handler`
///      can be cloned, allowing `Catcher`s to be cloned.
///   2. `CustomHandler`'s methods return `Vec<Route>`, allowing for use
///      directly as the parameter to `rocket.register("/", )`.
///   3. Unlike static-function-based handlers, this custom handler can make use
///      of internal state.
#[crate::async_trait]
pub trait Handler: Cloneable + Send + Sync + 'static {
    /// Called by Rocket when an error with `status` for a given `Request`
    /// should be handled by this handler.
    ///
    /// Error handlers _should not_ fail and thus _should_ always return `Ok`.
    /// Nevertheless, failure is allowed, both for convenience and necessity. If
    /// an error handler fails, Rocket's default `500` catcher is invoked. If it
    /// succeeds, the returned `Response` is used to respond to the client.
    async fn handle<'r>(&self, status: Status, req: &'r Request<'_>) -> Result<'r>;
}

// We write this manually to avoid double-boxing.
impl<F: Clone + Sync + Send + 'static> Handler for F
where
    for<'x> F: Fn(Status, &'x Request<'_>) -> BoxFuture<'x>,
{
    fn handle<'r, 'life0, 'life1, 'async_trait>(
        &'life0 self,
        status: Status,
        req: &'r Request<'life1>,
    ) -> BoxFuture<'r>
<<<<<<< HEAD
    where
        'r: 'async_trait,
        'life0: 'async_trait,
        'life1: 'async_trait,
        Self: 'async_trait,
=======
        where 'r: 'async_trait,
              'life0: 'async_trait,
              'life1: 'async_trait,
              Self: 'async_trait,
>>>>>>> 786db9b8
    {
        self(status, req)
    }
}

#[cfg(test)]
pub fn dummy_handler<'r>(_: Status, _: &'r Request<'_>) -> BoxFuture<'r> {
    Box::pin(async move { Ok(Response::new()) })
}

mod private {
    pub trait Sealed {}
    impl<T: super::Handler + Clone> Sealed for T {}
}

/// Helper trait to make a [`Catcher`](crate::Catcher)'s `Box<dyn Handler>`
/// `Clone`.
///
/// This trait cannot be implemented directly. Instead, implement `Clone` and
/// [`Handler`]; all types that implement `Clone` and `Handler` automatically
/// implement `Cloneable`.
pub trait Cloneable: private::Sealed {
    #[doc(hidden)]
    fn clone_handler(&self) -> Box<dyn Handler>;
}

impl<T: Handler + Clone> Cloneable for T {
    fn clone_handler(&self) -> Box<dyn Handler> {
        Box::new(self.clone())
    }
}

impl Clone for Box<dyn Handler> {
    fn clone(&self) -> Box<dyn Handler> {
        self.clone_handler()
    }
}<|MERGE_RESOLUTION|>--- conflicted
+++ resolved
@@ -1,5 +1,5 @@
+use crate::{Request, Response};
 use crate::http::Status;
-use crate::{Request, Response};
 
 /// Type alias for the return type of a [`Catcher`](crate::Catcher)'s
 /// [`Handler::handle()`].
@@ -102,26 +102,17 @@
 
 // We write this manually to avoid double-boxing.
 impl<F: Clone + Sync + Send + 'static> Handler for F
-where
-    for<'x> F: Fn(Status, &'x Request<'_>) -> BoxFuture<'x>,
+    where for<'x> F: Fn(Status, &'x Request<'_>) -> BoxFuture<'x>,
 {
     fn handle<'r, 'life0, 'life1, 'async_trait>(
         &'life0 self,
         status: Status,
         req: &'r Request<'life1>,
     ) -> BoxFuture<'r>
-<<<<<<< HEAD
-    where
-        'r: 'async_trait,
-        'life0: 'async_trait,
-        'life1: 'async_trait,
-        Self: 'async_trait,
-=======
         where 'r: 'async_trait,
               'life0: 'async_trait,
               'life1: 'async_trait,
               Self: 'async_trait,
->>>>>>> 786db9b8
     {
         self(status, req)
     }
@@ -129,7 +120,7 @@
 
 #[cfg(test)]
 pub fn dummy_handler<'r>(_: Status, _: &'r Request<'_>) -> BoxFuture<'r> {
-    Box::pin(async move { Ok(Response::new()) })
+   Box::pin(async move { Ok(Response::new()) })
 }
 
 mod private {
