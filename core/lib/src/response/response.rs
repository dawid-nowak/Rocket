--- conflicted
+++ resolved
@@ -1,18 +1,9 @@
-<<<<<<< HEAD
-use std::borrow::Cow;
-use std::{fmt, str};
-
-use tokio::io::{AsyncRead, AsyncSeek};
-
-use crate::http::{ContentType, Cookie, Header, HeaderMap, Status};
-=======
 use std::{fmt, str};
 use std::borrow::Cow;
 
 use tokio::io::{AsyncRead, AsyncSeek};
 
 use crate::http::{Header, HeaderMap, Status, ContentType, Cookie};
->>>>>>> 786db9b8
 use crate::response::Body;
 
 /// Builder for the [`Response`] type.
@@ -92,13 +83,9 @@
     /// ```
     #[inline(always)]
     pub fn new(base: Response<'r>) -> Builder<'r> {
-<<<<<<< HEAD
-        Builder { response: base }
-=======
         Builder {
             response: base,
         }
->>>>>>> 786db9b8
     }
 
     /// Sets the status of the `Response` being built to `status`.
@@ -143,12 +130,7 @@
     /// ```
     #[inline(always)]
     pub fn header<'h: 'r, H>(&mut self, header: H) -> &mut Builder<'r>
-<<<<<<< HEAD
-    where
-        H: Into<Header<'h>>,
-=======
         where H: Into<Header<'h>>
->>>>>>> 786db9b8
     {
         self.response.set_header(header);
         self
@@ -179,12 +161,7 @@
     /// ```
     #[inline(always)]
     pub fn header_adjoin<'h: 'r, H>(&mut self, header: H) -> &mut Builder<'r>
-<<<<<<< HEAD
-    where
-        H: Into<Header<'h>>,
-=======
         where H: Into<Header<'h>>
->>>>>>> 786db9b8
     {
         self.response.adjoin_header(header);
         self
@@ -209,15 +186,7 @@
     /// ```
     #[inline(always)]
     pub fn raw_header<'a, 'b, N, V>(&mut self, name: N, value: V) -> &mut Builder<'r>
-<<<<<<< HEAD
-    where
-        N: Into<Cow<'a, str>>,
-        V: Into<Cow<'b, str>>,
-        'a: 'r,
-        'b: 'r,
-=======
         where N: Into<Cow<'a, str>>, V: Into<Cow<'b, str>>, 'a: 'r, 'b: 'r
->>>>>>> 786db9b8
     {
         self.response.set_raw_header(name, value);
         self
@@ -243,15 +212,7 @@
     /// ```
     #[inline(always)]
     pub fn raw_header_adjoin<'a, 'b, N, V>(&mut self, name: N, value: V) -> &mut Builder<'r>
-<<<<<<< HEAD
-    where
-        N: Into<Cow<'a, str>>,
-        V: Into<Cow<'b, str>>,
-        'a: 'r,
-        'b: 'r,
-=======
         where N: Into<Cow<'a, str>>, V: Into<Cow<'b, str>>, 'a: 'r, 'b: 'r
->>>>>>> 786db9b8
     {
         self.response.adjoin_raw_header(name, value);
         self
@@ -273,14 +234,8 @@
     ///     .finalize();
     /// ```
     pub fn sized_body<B, S>(&mut self, size: S, body: B) -> &mut Builder<'r>
-<<<<<<< HEAD
-    where
-        B: AsyncRead + AsyncSeek + Send + 'r,
-        S: Into<Option<usize>>,
-=======
         where B: AsyncRead + AsyncSeek + Send + 'r,
               S: Into<Option<usize>>
->>>>>>> 786db9b8
     {
         self.response.set_sized_body(size, body);
         self
@@ -300,12 +255,7 @@
     /// ```
     #[inline(always)]
     pub fn streamed_body<B>(&mut self, body: B) -> &mut Builder<'r>
-<<<<<<< HEAD
-    where
-        B: AsyncRead + Send + 'r,
-=======
         where B: AsyncRead + Send + 'r
->>>>>>> 786db9b8
     {
         self.response.set_streamed_body(body);
         self
@@ -570,13 +520,7 @@
     /// ```
     #[inline(always)]
     pub fn content_type(&self) -> Option<ContentType> {
-<<<<<<< HEAD
-        self.headers()
-            .get_one("Content-Type")
-            .and_then(|v| v.parse().ok())
-=======
         self.headers().get_one("Content-Type").and_then(|v| v.parse().ok())
->>>>>>> 786db9b8
     }
 
     /// Returns an iterator over the cookies in `self` as identified by the
@@ -730,9 +674,7 @@
     /// ```
     #[inline(always)]
     pub fn adjoin_raw_header<'a: 'r, 'b: 'r, N, V>(&mut self, name: N, value: V)
-    where
-        N: Into<Cow<'a, str>>,
-        V: Into<Cow<'b, str>>,
+        where N: Into<Cow<'a, str>>, V: Into<Cow<'b, str>>
     {
         self.adjoin_header(Header::new(name, value));
     }
@@ -834,14 +776,8 @@
     /// # assert!(o.is_ok());
     /// ```
     pub fn set_sized_body<B, S>(&mut self, size: S, body: B)
-<<<<<<< HEAD
-    where
-        B: AsyncRead + AsyncSeek + Send + 'r,
-        S: Into<Option<usize>>,
-=======
         where B: AsyncRead + AsyncSeek + Send + 'r,
               S: Into<Option<usize>>
->>>>>>> 786db9b8
     {
         self.body = Body::with_sized(body, size.into());
     }
@@ -868,12 +804,7 @@
     /// ```
     #[inline(always)]
     pub fn set_streamed_body<B>(&mut self, body: B)
-<<<<<<< HEAD
-    where
-        B: AsyncRead + Send + 'r,
-=======
         where B: AsyncRead + Send + 'r
->>>>>>> 786db9b8
     {
         self.body = Body::with_unsized(body);
     }
