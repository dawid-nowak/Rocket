--- conflicted
+++ resolved
@@ -14,17 +14,11 @@
 //! `Responder`s `A`, `B`, and `C`. This is normal and encouraged as the type
 //! names typically illustrate the intended response.
 
-mod body;
-mod debug;
+mod responder;
 mod redirect;
-<<<<<<< HEAD
-mod responder;
-mod response;
-=======
 mod response;
 mod debug;
 mod body;
->>>>>>> 786db9b8
 
 pub(crate) mod flash;
 
@@ -35,21 +29,12 @@
 #[doc(hidden)]
 pub use rocket_codegen::Responder;
 
-<<<<<<< HEAD
-pub use self::body::Body;
-pub use self::debug::Debug;
-pub use self::flash::Flash;
-pub use self::redirect::Redirect;
-pub use self::responder::Responder;
-pub use self::response::{Builder, Response};
-=======
 pub use self::response::{Response, Builder};
 pub use self::body::Body;
 pub use self::responder::Responder;
 pub use self::redirect::Redirect;
 pub use self::flash::Flash;
 pub use self::debug::Debug;
->>>>>>> 786db9b8
 
 /// Type alias for the `Result` of a [`Responder::respond_to()`] call.
 pub type Result<'r> = std::result::Result<Response<'r>, crate::http::Status>;