--- conflicted
+++ resolved
@@ -51,18 +51,14 @@
 
 use std::any::Any;
 
-<<<<<<< HEAD
-use crate::{Build, Data, Orbit, Request, Response, Rocket};
-=======
 use crate::{Rocket, Request, Response, Data, Build, Orbit};
->>>>>>> 786db9b8
-
+
+mod fairings;
 mod ad_hoc;
-mod fairings;
 mod info_kind;
 
+pub(crate) use self::fairings::Fairings;
 pub use self::ad_hoc::AdHoc;
-pub(crate) use self::fairings::Fairings;
 pub use self::info_kind::{Info, Kind};
 
 /// A type alias for the return `Result` type of [`Fairing::on_ignite()`].
