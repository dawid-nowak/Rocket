use std::collections::HashSet;

<<<<<<< HEAD
use crate::fairing::{Fairing, Info, Kind};
use crate::trace::PaintExt;
use crate::{Build, Data, Orbit, Request, Response, Rocket};
=======
use crate::{Rocket, Request, Response, Data, Build, Orbit};
use crate::fairing::{Fairing, Info, Kind};
use crate::log::PaintExt;
>>>>>>> 786db9b8

use yansi::Paint;

#[derive(Default)]
pub struct Fairings {
    // NOTE: This is a push-only vector due to the index-vectors below!
    all_fairings: Vec<Box<dyn Fairing>>,
    // Ignite fairings that have failed.
    failures: Vec<Info>,
    // The number of ignite fairings from `self.ignite` we've run.
    num_ignited: usize,
    // The vectors below hold indices into `all_fairings`.
    ignite: Vec<usize>,
    liftoff: Vec<usize>,
    request: Vec<usize>,
    response: Vec<usize>,
}

macro_rules! iter {
<<<<<<< HEAD
    ($_self:ident . $kind:ident) => {{
        iter!($_self, $_self.$kind.iter()).map(|v| v.1)
    }};
    ($_self:ident, $indices:expr) => {{
=======
    ($_self:ident . $kind:ident) => ({
        iter!($_self, $_self.$kind.iter()).map(|v| v.1)
    });
    ($_self:ident, $indices:expr) => ({
>>>>>>> 786db9b8
        let all_fairings = &$_self.all_fairings;
        $indices.filter_map(move |i| {
            debug_assert!(all_fairings.get(*i).is_some());
            let f = all_fairings.get(*i).map(|f| &**f)?;
            Some((*i, f))
        })
<<<<<<< HEAD
    }};
=======
    })
>>>>>>> 786db9b8
}

impl Fairings {
    #[inline]
    pub fn new() -> Fairings {
        Fairings::default()
    }

    pub fn active(&self) -> impl Iterator<Item = &usize> {
<<<<<<< HEAD
        self.ignite
            .iter()
=======
        self.ignite.iter()
>>>>>>> 786db9b8
            .chain(self.liftoff.iter())
            .chain(self.request.iter())
            .chain(self.response.iter())
    }
<<<<<<< HEAD

    pub fn add(&mut self, fairing: Box<dyn Fairing>) {
        let this = &fairing;
        let this_info = this.info();
        if this_info.kind.is(Kind::Singleton) {
            // If we already ran a duplicate on ignite, then fail immediately.
            // There is no way to uphold the "only run last singleton" promise.
            //
            // How can this happen? Like this:
            //   1. Attach A (singleton).
            //   2. Attach B (any fairing).
            //   3. Ignite.
            //   4. A executes on_ignite.
            //   5. B executes on_ignite, attaches another A.
            //   6. --- (A would run if not for this code)
            let ignite_dup = iter!(self.ignite).position(|f| f.type_id() == this.type_id());
            if let Some(dup_ignite_index) = ignite_dup {
                if dup_ignite_index < self.num_ignited {
                    self.failures.push(this_info);
                    return;
                }
            }

            // Finds `k` in `from` and removes it if it's there.
            let remove = |k: usize, from: &mut Vec<usize>| {
                if let Ok(j) = from.binary_search(&k) {
                    from.remove(j);
                }
            };

            // Collect all of the active duplicates.
            let mut dups: Vec<usize> = iter!(self, self.active())
                .filter(|(_, f)| f.type_id() == this.type_id())
                .map(|(i, _)| i)
                .collect();

            // Reverse the dup indices so `remove` is stable given shifts.
            dups.sort();
            dups.dedup();
            dups.reverse();
            for i in dups {
                remove(i, &mut self.ignite);
                remove(i, &mut self.liftoff);
                remove(i, &mut self.request);
                remove(i, &mut self.response);
            }
        }

        let index = self.all_fairings.len();
        self.all_fairings.push(fairing);
        if this_info.kind.is(Kind::Ignite) {
            self.ignite.push(index);
        }
        if this_info.kind.is(Kind::Liftoff) {
            self.liftoff.push(index);
        }
        if this_info.kind.is(Kind::Request) {
            self.request.push(index);
        }
        if this_info.kind.is(Kind::Response) {
            self.response.push(index);
        }
=======

    pub fn add(&mut self, fairing: Box<dyn Fairing>) {
        let this = &fairing;
        let this_info = this.info();
        if this_info.kind.is(Kind::Singleton) {
            // If we already ran a duplicate on ignite, then fail immediately.
            // There is no way to uphold the "only run last singleton" promise.
            //
            // How can this happen? Like this:
            //   1. Attach A (singleton).
            //   2. Attach B (any fairing).
            //   3. Ignite.
            //   4. A executes on_ignite.
            //   5. B executes on_ignite, attaches another A.
            //   6. --- (A would run if not for this code)
            let ignite_dup = iter!(self.ignite).position(|f| f.type_id() == this.type_id());
            if let Some(dup_ignite_index) = ignite_dup {
                if dup_ignite_index < self.num_ignited {
                    self.failures.push(this_info);
                    return;
                }
            }

            // Finds `k` in `from` and removes it if it's there.
            let remove = |k: usize, from: &mut Vec<usize>| {
                if let Ok(j) = from.binary_search(&k) {
                    from.remove(j);
                }
            };

            // Collect all of the active duplicates.
            let mut dups: Vec<usize> = iter!(self, self.active())
                .filter(|(_, f)| f.type_id() == this.type_id())
                .map(|(i, _)| i)
                .collect();

            // Reverse the dup indices so `remove` is stable given shifts.
            dups.sort(); dups.dedup(); dups.reverse();
            for i in dups {
                remove(i, &mut self.ignite);
                remove(i, &mut self.liftoff);
                remove(i, &mut self.request);
                remove(i, &mut self.response);
            }
        }

        let index = self.all_fairings.len();
        self.all_fairings.push(fairing);
        if this_info.kind.is(Kind::Ignite) { self.ignite.push(index); }
        if this_info.kind.is(Kind::Liftoff) { self.liftoff.push(index); }
        if this_info.kind.is(Kind::Request) { self.request.push(index); }
        if this_info.kind.is(Kind::Response) { self.response.push(index); }
>>>>>>> 786db9b8
    }

    pub fn append(&mut self, others: &mut Fairings) {
        for fairing in others.all_fairings.drain(..) {
            self.add(fairing);
        }
    }

    pub async fn handle_ignite(mut rocket: Rocket<Build>) -> Rocket<Build> {
        while rocket.fairings.num_ignited < rocket.fairings.ignite.len() {
            // We're going to move `rocket` while borrowing `fairings`...
            let mut fairings = std::mem::replace(&mut rocket.fairings, Fairings::new());
            for fairing in iter!(fairings.ignite).skip(fairings.num_ignited) {
                let info = fairing.info();
                rocket = match fairing.on_ignite(rocket).await {
                    Ok(rocket) => rocket,
                    Err(rocket) => {
                        fairings.failures.push(info);
                        rocket
                    }
                };

                fairings.num_ignited += 1;
            }

            // Note that `rocket.fairings` may now be non-empty since ignite
            // fairings could have added more fairings! Move them to the end.
            fairings.append(&mut rocket.fairings);
            rocket.fairings = fairings;
        }

        rocket
    }

    #[inline(always)]
    pub async fn handle_liftoff(&self, rocket: &Rocket<Orbit>) {
        let liftoff_futures = iter!(self.liftoff).map(|f| f.on_liftoff(rocket));
        futures::future::join_all(liftoff_futures).await;
    }

    #[inline(always)]
    pub async fn handle_request(&self, req: &mut Request<'_>, data: &mut Data<'_>) {
        for fairing in iter!(self.request) {
            fairing.on_request(req, data).await
        }
    }

    #[inline(always)]
    pub async fn handle_response<'r>(&self, req: &'r Request<'_>, res: &mut Response<'r>) {
        for fairing in iter!(self.response) {
            fairing.on_response(req, res).await;
        }
    }

    pub fn audit(&self) -> Result<(), &[Info]> {
        match self.failures.is_empty() {
            true => Ok(()),
            false => Err(&self.failures),
        }
    }

    pub fn pretty_print(&self) {
        let active_fairings = self.active().collect::<HashSet<_>>();
        if !active_fairings.is_empty() {
<<<<<<< HEAD
            let span = info_span!(target: "rocket::support", "fairings", "{}{}:", Paint::emoji("📡 "), Paint::magenta("Fairings"));
            let _e = span.enter();
            for (_, fairing) in iter!(self, active_fairings.into_iter()) {
                info!(target: "rocket::support", "{} ({})", Paint::default(fairing.info().name).bold(),
=======
            launch_info!("{}{}:", Paint::emoji("📡 "), Paint::magenta("Fairings"));

            for (_, fairing) in iter!(self, active_fairings.into_iter()) {
                launch_info_!("{} ({})", Paint::default(fairing.info().name).bold(),
>>>>>>> 786db9b8
                Paint::blue(fairing.info().kind).bold());
            }
        }
    }
}

impl std::fmt::Debug for Fairings {
    fn fmt(&self, f: &mut std::fmt::Formatter<'_>) -> std::fmt::Result {
        fn debug_info<'a>(iter: impl Iterator<Item = &'a dyn Fairing>) -> Vec<Info> {
            iter.map(|f| f.info()).collect()
        }

        f.debug_struct("Fairings")
            .field("launch", &debug_info(iter!(self.ignite)))
            .field("liftoff", &debug_info(iter!(self.liftoff)))
            .field("request", &debug_info(iter!(self.request)))
            .field("response", &debug_info(iter!(self.response)))
            .finish()
    }
}<|MERGE_RESOLUTION|>--- conflicted
+++ resolved
@@ -1,14 +1,8 @@
 use std::collections::HashSet;
 
-<<<<<<< HEAD
+use crate::{Rocket, Request, Response, Data, Build, Orbit};
 use crate::fairing::{Fairing, Info, Kind};
 use crate::trace::PaintExt;
-use crate::{Build, Data, Orbit, Request, Response, Rocket};
-=======
-use crate::{Rocket, Request, Response, Data, Build, Orbit};
-use crate::fairing::{Fairing, Info, Kind};
-use crate::log::PaintExt;
->>>>>>> 786db9b8
 
 use yansi::Paint;
 
@@ -28,28 +22,17 @@
 }
 
 macro_rules! iter {
-<<<<<<< HEAD
-    ($_self:ident . $kind:ident) => {{
-        iter!($_self, $_self.$kind.iter()).map(|v| v.1)
-    }};
-    ($_self:ident, $indices:expr) => {{
-=======
     ($_self:ident . $kind:ident) => ({
         iter!($_self, $_self.$kind.iter()).map(|v| v.1)
     });
     ($_self:ident, $indices:expr) => ({
->>>>>>> 786db9b8
         let all_fairings = &$_self.all_fairings;
         $indices.filter_map(move |i| {
             debug_assert!(all_fairings.get(*i).is_some());
             let f = all_fairings.get(*i).map(|f| &**f)?;
             Some((*i, f))
         })
-<<<<<<< HEAD
-    }};
-=======
     })
->>>>>>> 786db9b8
 }
 
 impl Fairings {
@@ -59,80 +42,11 @@
     }
 
     pub fn active(&self) -> impl Iterator<Item = &usize> {
-<<<<<<< HEAD
-        self.ignite
-            .iter()
-=======
         self.ignite.iter()
->>>>>>> 786db9b8
             .chain(self.liftoff.iter())
             .chain(self.request.iter())
             .chain(self.response.iter())
     }
-<<<<<<< HEAD
-
-    pub fn add(&mut self, fairing: Box<dyn Fairing>) {
-        let this = &fairing;
-        let this_info = this.info();
-        if this_info.kind.is(Kind::Singleton) {
-            // If we already ran a duplicate on ignite, then fail immediately.
-            // There is no way to uphold the "only run last singleton" promise.
-            //
-            // How can this happen? Like this:
-            //   1. Attach A (singleton).
-            //   2. Attach B (any fairing).
-            //   3. Ignite.
-            //   4. A executes on_ignite.
-            //   5. B executes on_ignite, attaches another A.
-            //   6. --- (A would run if not for this code)
-            let ignite_dup = iter!(self.ignite).position(|f| f.type_id() == this.type_id());
-            if let Some(dup_ignite_index) = ignite_dup {
-                if dup_ignite_index < self.num_ignited {
-                    self.failures.push(this_info);
-                    return;
-                }
-            }
-
-            // Finds `k` in `from` and removes it if it's there.
-            let remove = |k: usize, from: &mut Vec<usize>| {
-                if let Ok(j) = from.binary_search(&k) {
-                    from.remove(j);
-                }
-            };
-
-            // Collect all of the active duplicates.
-            let mut dups: Vec<usize> = iter!(self, self.active())
-                .filter(|(_, f)| f.type_id() == this.type_id())
-                .map(|(i, _)| i)
-                .collect();
-
-            // Reverse the dup indices so `remove` is stable given shifts.
-            dups.sort();
-            dups.dedup();
-            dups.reverse();
-            for i in dups {
-                remove(i, &mut self.ignite);
-                remove(i, &mut self.liftoff);
-                remove(i, &mut self.request);
-                remove(i, &mut self.response);
-            }
-        }
-
-        let index = self.all_fairings.len();
-        self.all_fairings.push(fairing);
-        if this_info.kind.is(Kind::Ignite) {
-            self.ignite.push(index);
-        }
-        if this_info.kind.is(Kind::Liftoff) {
-            self.liftoff.push(index);
-        }
-        if this_info.kind.is(Kind::Request) {
-            self.request.push(index);
-        }
-        if this_info.kind.is(Kind::Response) {
-            self.response.push(index);
-        }
-=======
 
     pub fn add(&mut self, fairing: Box<dyn Fairing>) {
         let this = &fairing;
@@ -185,7 +99,6 @@
         if this_info.kind.is(Kind::Liftoff) { self.liftoff.push(index); }
         if this_info.kind.is(Kind::Request) { self.request.push(index); }
         if this_info.kind.is(Kind::Response) { self.response.push(index); }
->>>>>>> 786db9b8
     }
 
     pub fn append(&mut self, others: &mut Fairings) {
@@ -243,24 +156,17 @@
     pub fn audit(&self) -> Result<(), &[Info]> {
         match self.failures.is_empty() {
             true => Ok(()),
-            false => Err(&self.failures),
+            false => Err(&self.failures)
         }
     }
 
     pub fn pretty_print(&self) {
         let active_fairings = self.active().collect::<HashSet<_>>();
         if !active_fairings.is_empty() {
-<<<<<<< HEAD
             let span = info_span!(target: "rocket::support", "fairings", "{}{}:", Paint::emoji("📡 "), Paint::magenta("Fairings"));
             let _e = span.enter();
             for (_, fairing) in iter!(self, active_fairings.into_iter()) {
                 info!(target: "rocket::support", "{} ({})", Paint::default(fairing.info().name).bold(),
-=======
-            launch_info!("{}{}:", Paint::emoji("📡 "), Paint::magenta("Fairings"));
-
-            for (_, fairing) in iter!(self, active_fairings.into_iter()) {
-                launch_info_!("{} ({})", Paint::default(fairing.info().name).bold(),
->>>>>>> 786db9b8
                 Paint::blue(fairing.info().kind).bold());
             }
         }
