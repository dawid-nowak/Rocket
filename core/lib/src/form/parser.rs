--- conflicted
+++ resolved
@@ -1,13 +1,13 @@
 use std::cell::UnsafeCell;
 
+use multer::Multipart;
+use parking_lot::{RawMutex, lock_api::RawMutex as _};
 use either::Either;
-use multer::Multipart;
-use parking_lot::{lock_api::RawMutex as _, RawMutex};
-
+
+use crate::request::{Request, local_cache};
 use crate::data::{Data, Limits, Outcome};
 use crate::form::prelude::*;
 use crate::http::RawStr;
-use crate::request::{local_cache, Request};
 
 type Result<'r, T> = std::result::Result<T, Error<'r>>;
 
@@ -38,11 +38,7 @@
 impl<'r, 'i> Parser<'r, 'i> {
     pub async fn new(
         req: &'r Request<'i>,
-<<<<<<< HEAD
-        data: Data<'r>,
-=======
         data: Data<'r>
->>>>>>> 786db9b8
     ) -> Outcome<'r, Parser<'r, 'i>, Errors<'r>> {
         let parser = match req.content_type() {
             Some(c) if c.is_form() => Self::from_form(req, data).await,
@@ -52,7 +48,7 @@
 
         match parser {
             Ok(storage) => Outcome::Success(storage),
-            Err(e) => Outcome::Failure((e.status(), e.into())),
+            Err(e) => Outcome::Failure((e.status(), e.into()))
         }
     }
 
@@ -70,17 +66,14 @@
     }
 
     async fn from_multipart(req: &'r Request<'i>, data: Data<'r>) -> Result<'r, Parser<'r, 'i>> {
-<<<<<<< HEAD
-        let boundary = req
-            .content_type()
-=======
         let boundary = req.content_type()
->>>>>>> 786db9b8
             .ok_or(multer::Error::NoMultipart)?
             .param("boundary")
             .ok_or(multer::Error::NoBoundary)?;
 
-        let form_limit = req.limits().get("data-form").unwrap_or(Limits::DATA_FORM);
+        let form_limit = req.limits()
+            .get("data-form")
+            .unwrap_or(Limits::DATA_FORM);
 
         Ok(Parser::Multipart(MultipartParser {
             request: req,
@@ -93,7 +86,7 @@
     pub async fn next(&mut self) -> Option<Result<'r, Field<'r, 'i>>> {
         match self {
             Parser::Multipart(ref mut p) => p.next().await,
-            Parser::RawStr(ref mut p) => p.next().map(|f| Ok(Either::Left(f))),
+            Parser::RawStr(ref mut p) => p.next().map(|f| Ok(Either::Left(f)))
         }
     }
 }
@@ -123,11 +116,7 @@
             }
         };
 
-<<<<<<< HEAD
         trace!("url-encoded field: {:?}", (name, value));
-=======
-        trace_!("url-encoded field: {:?}", (name, value));
->>>>>>> 786db9b8
         let name_val = match (name.url_decode_lossy(), value.url_decode_lossy()) {
             (Borrowed(name), Borrowed(val)) => (name, val),
             (Borrowed(name), Owned(v)) => (name, self.buffer.push_one(v)),
@@ -151,10 +140,7 @@
     fn test_skips_empty() {
         let buffer = super::Buffer::new();
         let fields: Vec<_> = super::RawStrParser::new(&buffer, "a&b=c&&&c".into()).collect();
-        assert_eq!(
-            fields,
-            &[Field::parse("a"), Field::parse("b=c"), Field::parse("c")]
-        );
+        assert_eq!(fields, &[Field::parse("a"), Field::parse("b=c"), Field::parse("c")]);
     }
 
     #[test]
@@ -183,11 +169,7 @@
         };
 
         // A field with a content-type is data; one without is "value".
-<<<<<<< HEAD
         trace!(field_name=?field.name(), "multipart field");
-=======
-        trace_!("multipart field: {:?}", field);
->>>>>>> 786db9b8
         let content_type = field.content_type().and_then(|m| m.as_ref().parse().ok());
         let field = if let Some(content_type) = content_type {
             let (name, file_name) = match (field.name(), field.file_name()) {
@@ -210,7 +192,7 @@
         } else {
             let (mut buf, len) = match field.name() {
                 Some(s) => (s.to_string(), s.len()),
-                None => (String::new(), 0),
+                None => (String::new(), 0)
             };
 
             match field.text().await {
