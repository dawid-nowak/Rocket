//! Form error types.

use std::borrow::Cow;
use std::net::AddrParseError;
use std::num::{ParseFloatError, ParseIntError};
use std::str::{ParseBoolError, Utf8Error};
use std::{fmt, io};

use serde::{
    ser::{SerializeStruct, Serializer},
    Serialize,
};

use crate::data::ByteUnit;
use crate::form::name::{Name, NameBuf};
use crate::http::Status;

/// A collection of [`Error`]s.
///
/// `Errors` is a thin wrapper around a `Vec<Error>` with convenient methods for
/// modifying the internal `Error`s. It `Deref`s and `DerefMut`s to
/// `Vec<Error>` for transparent access to the underlying vector.
///
/// # Matching Errors to Fields
///
/// To find the errors that correspond to a given field, use
/// [`Error::is_for()`]. For example, to get all of the errors that correspond
/// to the field `foo.bar`, you might write the following:
///
/// ```rust
/// use rocket::form::Errors;
///
/// let errors = Errors::new();
/// let errors_for_foo = errors.iter().filter(|e| e.is_for("foo.bar"));
/// ```
///
/// ## Constructing
///
/// An `Errors` can be constructed from anything that an `Error` can be
/// constructed from. This includes [`Error`], [`ErrorKind`], and all of the
/// types an `ErrorKind` can be constructed from. See
/// [`ErrorKind`](ErrorKind#constructing) for the full list.
///
/// ```rust
/// use rocket::form;
///
/// fn at_most_10() -> form::Result<'static, usize> {
///     // Using `From<PartIntError> => ErrorKind::Int => Errors`.
///     let i: usize = "foo".parse()?;
///
///     if i > 10 {
///         // `(Option<isize>, Option<isize>) => ErrorKind::OutOfRange => Errors`
///         return Err((None, Some(10isize)).into());
///     }
///
///     Ok(i)
/// }
/// ```
#[derive(Default, Debug, PartialEq, Serialize)]
#[serde(transparent)]
pub struct Errors<'v>(Vec<Error<'v>>);

/// A form error, potentially tied to a specific form field.
///
/// An `Error` is returned by [`FromForm`], [`FromFormField`], and [`validate`]
/// procedures, typically as a collection of [`Errors`]. It potentially
/// identifies a specific field that triggered the error via [`Error::name`] and
/// the field's value via [`Error::value`].
///
/// An `Error` can occur because of a field's value that failed to parse or
/// because other parts of a field or form were malformed; the [`Error::entity`]
/// identifies the part of the form that resulted in the error.
///
/// [`FromForm`]: crate::form::FromForm
/// [`FromFormField`]: crate::form::FromFormField
/// [`validate`]: crate::form::validate
<<<<<<< HEAD
///
/// # Constructing
///
=======
///
/// # Constructing
///
>>>>>>> 786db9b8
/// An `Error` can be constructed via [`Error::validation()`],
/// [`Error::custom()`], or anything that an [`ErrorKind`] can be constructed
/// from. See [`ErrorKind`](ErrorKind#constructing).
///
/// ```rust
/// use rocket::form::Error;
///
/// fn at_most_10_not_even() -> Result<usize, Error<'static>> {
///     // Using `From<PartIntError> => ErrorKind::Int`.
///     let i: usize = "foo".parse()?;
///
///     if i > 10 {
///         // `From<(Option<isize>, Option<isize>)> => ErrorKind::OutOfRange`
///         return Err((None, Some(10isize)).into());
///     } else if i % 2 == 0 {
///         return Err(Error::validation("integer cannot be even"));
///     }
///
///     Ok(i)
/// }
/// ```
///
/// # Setting Field Metadata
///
/// When implementing [`FromFormField`], nothing has to be done for a field's
/// metadata to be set: the blanket [`FromForm`] implementation sets it
/// automatically.
///
/// When constructed from an `ErrorKind`, the entity is set to
/// [`Entity::default_for()`] by default. Occasionally, the error's `entity` may
/// need to be set manually. Return what would be useful to the end-consumer.
///
/// # Matching Errors to Fields
///
/// To determine whether an error corresponds to a given field, use
/// [`Error::is_for()`]. For example, to get all of the errors that correspond
/// to the field `foo.bar`, you might write the following:
///
/// ```rust
/// use rocket::form::Errors;
///
/// let errors = Errors::new();
/// let errors_for_foo = errors.iter().filter(|e| e.is_for("foo.bar"));
/// ```
///
/// # Serialization
///
/// When a value of this type is serialized, a `struct` or map with the
/// following fields is emitted:
///
/// | field    | type           | description                                      |
/// |----------|----------------|--------------------------------------------------|
/// | `name`   | `Option<&str>` | the erroring field's name, if known              |
/// | `value`  | `Option<&str>` | the erroring field's value, if known             |
/// | `entity` | `&str`         | string representation of the erroring [`Entity`] |
/// | `msg`    | `&str`         | concise message of the error                     |
#[derive(Debug, PartialEq)]
pub struct Error<'v> {
    /// The name of the field, if it is known.
    pub name: Option<NameBuf<'v>>,
    /// The field's value, if it is known.
    pub value: Option<Cow<'v, str>>,
    /// The kind of error that occurred.
    pub kind: ErrorKind<'v>,
    /// The entitiy that caused the error.
    pub entity: Entity,
}

/// The kind of form error that occurred.
///
/// ## Constructing
///
/// An `ErrorKind` can be constructed directly or via a `From` of the following
/// types:
///
///   * `(Option<u64>, Option<u64>)` => [`ErrorKind::InvalidLength`]
///   * `(Option<ByteUnit>, Option<ByteUnit>)` => [`ErrorKind::InvalidLength`]
///   * `(Option<isize>, Option<isize>)` => [`ErrorKind::OutOfRange`]
///   * `&[Cow<'_, str>]` or `Vec<Cow<'_, str>>` => [`ErrorKind::InvalidChoice`]
///   * [`Utf8Error`] => [`ErrorKind::Utf8`]
///   * [`ParseIntError`] => [`ErrorKind::Int`]
///   * [`ParseFloatError`] => [`ErrorKind::Float`]
///   * [`ParseBoolError`] => [`ErrorKind::Bool`]
///   * [`AddrParseError`] => [`ErrorKind::Addr`]
///   * [`io::Error`] => [`ErrorKind::Io`]
///   * `Box<dyn std::error::Error + Send` => [`ErrorKind::Custom`]
#[derive(Debug)]
#[non_exhaustive]
pub enum ErrorKind<'v> {
    /// The value's length, in bytes, was outside the range `[min, max]`.
    InvalidLength {
        /// The minimum length required, inclusive.
        min: Option<u64>,
        /// The maximum length required, inclusize.
        max: Option<u64>,
    },
    /// The value wasn't one of the valid `choices`.
    InvalidChoice {
        /// The choices that were expected.
        choices: Cow<'v, [Cow<'v, str>]>,
    },
    /// The integer value was outside the range `[start, end]`.
    OutOfRange {
        /// The start of the acceptable range, inclusive.
        start: Option<isize>,
        /// The end of the acceptable range, inclusive.
        end: Option<isize>,
    },
    /// A custom validation routine failed with message `.0`.
    Validation(Cow<'v, str>),
    /// One entity was expected but more than one was received.
    Duplicate,
    /// An entity was expected but was not received.
    Missing,
    /// An unexpected entity was received.
    Unexpected,
    /// An unknown entity was received.
    Unknown,
    /// A custom error occurred.
    Custom(Box<dyn std::error::Error + Send>),
    /// An error while parsing a multipart form occurred.
    Multipart(multer::Error),
    /// A string was invalid UTF-8.
    Utf8(Utf8Error),
    /// A value failed to parse as an integer.
    Int(ParseIntError),
    /// A value failed to parse as a boolean.
    Bool(ParseBoolError),
    /// A value failed to parse as a float.
    Float(ParseFloatError),
    /// A value failed to parse as an IP or socket address.
    Addr(AddrParseError),
    /// An I/O error occurred.
    Io(io::Error),
}

/// The erranous form entity or form component.
#[derive(Debug, Copy, Clone, PartialEq, Eq)]
pub enum Entity {
    /// The form itself.
    Form,
    /// A field.
    Field,
    /// A [`ValueField`](crate::form::ValueField).
    ValueField,
    /// A [`DataField`](crate::form::DataField).
    DataField,
    /// A field name.
    Name,
    /// A field value.
    Value,
    /// A field name key.
    Key,
    /// A field name key index at index `.0`.
    Index(usize),
}

impl<'v> Errors<'v> {
    /// Create an empty collection of errors.
    ///
    /// # Example
    ///
    /// ```rust
    /// use rocket::form::Errors;
    ///
    /// let errors = Errors::new();
    /// assert!(errors.is_empty());
    /// ```
    pub fn new() -> Self {
        Errors(vec![])
    }

    /// Consumes `self` and returns a new `Errors` with each field name set to
    /// `name` if it was not already set.
    ///
    /// # Example
    ///
    /// ```rust
    /// use rocket::form::error::{Errors, ErrorKind};
    ///
    /// let mut errors = Errors::from(ErrorKind::Missing);
    /// assert!(errors[0].name.is_none());
    ///
    /// let mut errors = errors.with_name("foo");
    /// assert_eq!(errors[0].name.as_ref().unwrap(), "foo");
    ///
    /// errors.push(ErrorKind::Duplicate.into());
    /// let errors = errors.with_name("bar");
    /// assert_eq!(errors[0].name.as_ref().unwrap(), "foo");
    /// assert_eq!(errors[1].name.as_ref().unwrap(), "bar");
    /// ```
    pub fn with_name<N: Into<NameBuf<'v>>>(mut self, name: N) -> Self {
        self.set_name(name);
        self
    }

    /// Set the field name of each error in `self` to `name` if it is not
    /// already set.
    ///
    /// # Example
    ///
    /// ```rust
    /// use rocket::form::error::{Errors, ErrorKind};
    ///
    /// let mut errors = Errors::from(ErrorKind::Missing);
    /// assert!(errors[0].name.is_none());
    ///
    /// errors.set_name("foo");
    /// assert_eq!(errors[0].name.as_ref().unwrap(), "foo");
    ///
    /// errors.push(ErrorKind::Duplicate.into());
    /// let errors = errors.with_name("bar");
    /// assert_eq!(errors[0].name.as_ref().unwrap(), "foo");
    /// assert_eq!(errors[1].name.as_ref().unwrap(), "bar");
    /// ```
    pub fn set_name<N: Into<NameBuf<'v>>>(&mut self, name: N) {
        let name = name.into();
        for error in self.iter_mut() {
            if error.name.is_none() {
                error.set_name(name.clone());
            }
        }
    }

    /// Consumes `self` and returns a new `Errors` with each field value set to
    /// `value` if it was not already set.
    ///
    /// # Example
    ///
    /// ```rust
    /// use rocket::form::error::{Errors, ErrorKind};
    ///
    /// let mut errors = Errors::from(ErrorKind::Missing);
    /// assert!(errors[0].value.is_none());
    ///
    /// let mut errors = errors.with_value("foo");
    /// assert_eq!(errors[0].value.as_ref().unwrap(), "foo");
    ///
    /// errors.push(ErrorKind::Duplicate.into());
    /// let errors = errors.with_value("bar");
    /// assert_eq!(errors[0].value.as_ref().unwrap(), "foo");
    /// assert_eq!(errors[1].value.as_ref().unwrap(), "bar");
    /// ```
    pub fn with_value(mut self, value: &'v str) -> Self {
        self.set_value(value);
        self
    }

    /// Set the field value of each error in `self` to `value` if it is not
    /// already set.
    ///
    /// # Example
    ///
    /// ```rust
    /// use rocket::form::error::{Errors, ErrorKind};
    ///
    /// let mut errors = Errors::from(ErrorKind::Missing);
    /// assert!(errors[0].value.is_none());
    ///
    /// errors.set_value("foo");
    /// assert_eq!(errors[0].value.as_ref().unwrap(), "foo");
    ///
    /// errors.push(ErrorKind::Duplicate.into());
    /// let errors = errors.with_value("bar");
    /// assert_eq!(errors[0].value.as_ref().unwrap(), "foo");
    /// assert_eq!(errors[1].value.as_ref().unwrap(), "bar");
    /// ```
    pub fn set_value(&mut self, value: &'v str) {
        self.iter_mut().for_each(|e| e.set_value(value));
    }

    /// Returns the highest [`Error::status()`] of all of the errors in `self`
    /// or [`Status::InternalServerError`] if `self` is empty. This is the
    /// status that is set by the [`Form`](crate::form::Form) data guard on
    /// failure.
    ///
    /// # Example
    ///
    /// ```rust
    /// use rocket::form::error::{Error, Errors, ErrorKind};
    /// use rocket::http::Status;
    ///
    /// let mut errors = Errors::new();
    /// assert_eq!(errors.status(), Status::InternalServerError);
    ///
    /// errors.push(Error::from((None, Some(10u64))));
    /// assert_eq!(errors.status(), Status::PayloadTooLarge);
    ///
    /// errors.push(Error::from(ErrorKind::Missing));
    /// assert_eq!(errors.status(), Status::UnprocessableEntity);
    /// ```
    pub fn status(&self) -> Status {
        let max = self.iter().map(|e| e.status()).max();
        max.unwrap_or(Status::InternalServerError)
    }
}

impl crate::http::ext::IntoOwned for Errors<'_> {
    type Owned = Errors<'static>;

    fn into_owned(self) -> Self::Owned {
        Errors(self.0.into_owned())
    }
}

impl fmt::Display for Errors<'_> {
    fn fmt(&self, f: &mut fmt::Formatter<'_>) -> fmt::Result {
        write!(f, "{} error(s):", self.len())?;
        for error in self.iter() {
            write!(f, "\n{}", error)?;
        }

        Ok(())
    }
}

impl<'v> std::ops::Deref for Errors<'v> {
    type Target = Vec<Error<'v>>;

    fn deref(&self) -> &Self::Target {
        &self.0
    }
}

impl<'v> std::ops::DerefMut for Errors<'v> {
    fn deref_mut(&mut self) -> &mut Self::Target {
        &mut self.0
    }
}

impl<'v, T: Into<Error<'v>>> From<T> for Errors<'v> {
    #[inline(always)]
    fn from(e: T) -> Self {
        Errors(vec![e.into()])
    }
}

impl<'v> From<Vec<Error<'v>>> for Errors<'v> {
    #[inline(always)]
    fn from(v: Vec<Error<'v>>) -> Self {
        Errors(v)
    }
}

impl<'v> IntoIterator for Errors<'v> {
    type Item = Error<'v>;

    type IntoIter = <Vec<Error<'v>> as IntoIterator>::IntoIter;

    fn into_iter(self) -> Self::IntoIter {
        self.0.into_iter()
    }
}

impl<'v> Error<'v> {
    /// Creates a new `Error` with `ErrorKind::Custom`.
    ///
    /// For validation errors, use [`Error::validation()`].
    ///
    /// # Example
    ///
    /// ```rust
    /// use rocket::form::Error;
    ///
    /// fn from_fmt(error: std::fmt::Error) -> Error<'static> {
    ///     Error::custom(error)
    /// }
    /// ```
    pub fn custom<E>(error: E) -> Self
    where
        E: std::error::Error + Send + 'static,
    {
        (Box::new(error) as Box<dyn std::error::Error + Send>).into()
    }

    /// Creates a new `Error` with `ErrorKind::Validation` and message `msg`.
    ///
    /// # Example
    ///
    /// ```rust
    /// use rocket::form::error::{Error, ErrorKind, Entity};
    ///
    /// let error = Error::validation("invalid foo: need bar");
    /// assert!(matches!(error.kind, ErrorKind::Validation(_)));
    /// assert_eq!(error.entity, Entity::Value);
    /// ```
    pub fn validation<S: Into<Cow<'v, str>>>(msg: S) -> Self {
        ErrorKind::Validation(msg.into()).into()
    }

    /// Consumes `self` and returns a new `Error` with the entity set to
    /// `entity`.
    ///
    /// # Example
    ///
    /// ```rust
    /// use rocket::form::error::{Error, ErrorKind, Entity};
    ///
    /// let error = Error::from(ErrorKind::Missing);
    /// assert_eq!(error.entity, Entity::Field);
    ///
    /// let error = error.with_entity(Entity::Key);
    /// assert_eq!(error.entity, Entity::Key);
    /// ```
    pub fn with_entity(mut self, entity: Entity) -> Self {
        self.set_entity(entity);
        self
    }

    /// Sets the error's entity to `entity.`
    ///
    /// # Example
    ///
    /// ```rust
    /// use rocket::form::error::{Error, ErrorKind, Entity};
    ///
    /// let mut error = Error::from(ErrorKind::Missing);
    /// assert_eq!(error.entity, Entity::Field);
    ///
    /// error.set_entity(Entity::Key);
    /// assert_eq!(error.entity, Entity::Key);
    /// ```
    pub fn set_entity(&mut self, entity: Entity) {
        self.entity = entity;
    }

    /// Consumes `self` and returns a new `Error` with the field name set to
    /// `name` if it was not already set.
    ///
    /// # Example
    ///
    /// ```rust
    /// use rocket::form::error::{Error, ErrorKind};
    ///
    /// let error = Error::from(ErrorKind::Missing);
    /// assert!(error.name.is_none());
    ///
    /// let error = error.with_name("foo");
    /// assert_eq!(error.name.as_ref().unwrap(), "foo");
    ///
    /// let error = error.with_name("bar");
    /// assert_eq!(error.name.as_ref().unwrap(), "foo");
    /// ```
    pub fn with_name<N: Into<NameBuf<'v>>>(mut self, name: N) -> Self {
        self.set_name(name);
        self
    }

    /// Sets the field name of `self` to `name` if it is not already set.
    ///
    /// # Example
    ///
    /// ```rust
    /// use rocket::form::error::{Error, ErrorKind};
    ///
    /// let mut error = Error::from(ErrorKind::Missing);
    /// assert!(error.name.is_none());
    ///
    /// error.set_name("foo");
    /// assert_eq!(error.name.as_ref().unwrap(), "foo");
    ///
    /// let error = error.with_name("bar");
    /// assert_eq!(error.name.as_ref().unwrap(), "foo");
    /// ```
    pub fn set_name<N: Into<NameBuf<'v>>>(&mut self, name: N) {
        if self.name.is_none() {
            self.name = Some(name.into());
        }
    }

    /// Consumes `self` and returns a new `Error` with the value set to `value`
    /// if it was not already set.
    ///
    /// # Example
    ///
    /// ```rust
    /// use rocket::form::error::{Error, ErrorKind};
    ///
    /// let error = Error::from(ErrorKind::Missing);
    /// assert!(error.value.is_none());
    ///
    /// let error = error.with_value("foo");
    /// assert_eq!(error.value.as_ref().unwrap(), "foo");
    ///
    /// let error = error.with_value("bar");
    /// assert_eq!(error.value.as_ref().unwrap(), "foo");
    /// ```
    pub fn with_value(mut self, value: &'v str) -> Self {
        self.set_value(value);
        self
    }

    /// Set the field value of `self` to `value` if it is not already set.
    ///
    /// # Example
    ///
    /// ```rust
    /// use rocket::form::error::{Error, ErrorKind};
    ///
    /// let mut error = Error::from(ErrorKind::Missing);
    /// assert!(error.value.is_none());
    ///
    /// error.set_value("foo");
    /// assert_eq!(error.value.as_ref().unwrap(), "foo");
    ///
    /// error.set_value("bar");
    /// assert_eq!(error.value.as_ref().unwrap(), "foo");
    /// ```
    pub fn set_value(&mut self, value: &'v str) {
        if self.value.is_none() {
            self.value = Some(value.into());
        }
    }

    /// Returns `true` if this error applies to a field named `name`. **This is
    /// _different_ than simply comparing `name`.**
    ///
    /// Unlike [`Error::is_for_exactly()`], this method returns `true` if the
    /// error's field name is a **prefix of `name`**. This is typically what is
    /// desired as errors apply to a field and its children: `a.b` applies to
    /// the nested fields `a.b.c`, `a.b.d` and so on.
    ///
    /// Returns `false` if `self` has no field name.
    ///
    /// # Example
    ///
    /// ```rust
    /// use rocket::form::Error;
    ///
    /// // returns `false` without a field name
    /// let error = Error::validation("bad `foo`");
    /// assert!(!error.is_for_exactly("a.b"));
    ///
    /// // `a.b` is a prefix all of these field names
    /// let error = error.with_name("a.b");
    /// assert!(error.is_for("a.b"));
    /// assert!(error.is_for("a[b]"));
    /// assert!(error.is_for("a.b.c"));
    /// assert!(error.is_for("a.b[c]"));
    /// assert!(error.is_for("a.b.c[d]"));
    /// assert!(error.is_for("a.b.c.d.foo"));
    ///
    /// // ...but not of these.
    /// assert!(!error.is_for("a.c"));
    /// assert!(!error.is_for("a"));
    /// ```
    pub fn is_for<N: AsRef<Name>>(&self, name: N) -> bool {
        self.name
            .as_ref()
            .map(|e_name| {
                if e_name.is_empty() != name.as_ref().is_empty() {
                    return false;
                }

                let mut e_keys = e_name.keys();
                let mut n_keys = name.as_ref().keys();
                loop {
                    match (e_keys.next(), n_keys.next()) {
                        (Some(e), Some(n)) if e == n => continue,
                        (Some(_), Some(_)) => return false,
                        (Some(_), None) => return false,
                        (None, _) => break,
                    }
                }

                true
            })
            .unwrap_or(false)
    }

    /// Returns `true` if this error applies to exactly the field named `name`.
    /// Returns `false` if `self` has no field name.
    ///
    /// Unlike [`Error::is_for()`], this method returns `true` only when the
    /// error's field name is exactly `name`. This is _not_ typically what is
    /// desired.
    ///
    /// # Example
    ///
    /// ```rust
    /// use rocket::form::Error;
    ///
    /// // returns `false` without a field name
    /// let error = Error::validation("bad `foo`");
    /// assert!(!error.is_for_exactly("a.b"));
    ///
    /// let error = error.with_name("a.b");
    /// assert!(error.is_for_exactly("a.b"));
    /// assert!(error.is_for_exactly("a[b]"));
    ///
    /// // does not return `true` when the name is a prefix
    /// assert!(!error.is_for_exactly("a.b.c"));
    /// assert!(!error.is_for_exactly("a.b[c]"));
    /// assert!(!error.is_for_exactly("a.b.c[d]"));
    /// assert!(!error.is_for_exactly("a.b.c.d.foo"));
    ///
    /// // does not return `true` when the name is different
    /// assert!(!error.is_for("a.c"));
    /// assert!(!error.is_for("a"));
    /// ```
    pub fn is_for_exactly<N: AsRef<Name>>(&self, name: N) -> bool {
        self.name
            .as_ref()
            .map(|n| name.as_ref() == n)
            .unwrap_or(false)
    }

    /// Returns the most reasonable `Status` associated with this error. These
    /// are:
    ///
    ///  * **`PayloadTooLarge`** if the error kind is:
    ///    - `InvalidLength` with min of `None`
    ///    - `Multpart(FieldSizeExceeded | StreamSizeExceeded)`
    ///  * **`InternalServerError`** if the error kind is:
    ///    - `Unknown`
    ///  * **`BadRequest`** if the error kind is:
    ///    - `Io` with an `entity` of `Form`
    ///  * **`UnprocessableEntity`** otherwise
    ///
    /// # Example
    ///
    ///  ```rust
    ///  use rocket::form::error::{Error, ErrorKind, Entity};
    ///  use rocket::http::Status;
    ///
    ///  let error = Error::validation("bad `foo`");
    ///  assert_eq!(error.status(), Status::UnprocessableEntity);
    ///
    ///  let error = Error::from((None, Some(10u64)));
    ///  assert_eq!(error.status(), Status::PayloadTooLarge);
    ///
    ///  let error = Error::from(ErrorKind::Unknown);
    ///  assert_eq!(error.status(), Status::InternalServerError);
    ///
    ///  // default entity for `io::Error` is `Form`.
    ///  let error = Error::from(std::io::Error::last_os_error());
    ///  assert_eq!(error.status(), Status::BadRequest);
    ///
    ///  let error = error.with_entity(Entity::Value);
    ///  assert_eq!(error.status(), Status::UnprocessableEntity);
    ///  ```
    pub fn status(&self) -> Status {
        use multer::Error::*;
        use ErrorKind::*;

        match self.kind {
            InvalidLength { min: None, .. }
            | Multipart(FieldSizeExceeded { .. })
            | Multipart(StreamSizeExceeded { .. }) => Status::PayloadTooLarge,
            Unknown => Status::InternalServerError,
            Io(_) | _ if self.entity == Entity::Form => Status::BadRequest,
            _ => Status::UnprocessableEntity,
        }
    }
}

impl<'v> Serialize for Error<'v> {
    fn serialize<S: Serializer>(&self, ser: S) -> Result<S::Ok, S::Error> {
        let mut err = ser.serialize_struct("Error", 3)?;
        err.serialize_field("name", &self.name)?;
        err.serialize_field("value", &self.value)?;
        err.serialize_field("entity", &self.entity.to_string())?;
        err.serialize_field("msg", &self.to_string())?;
        err.end()
    }
}

impl crate::http::ext::IntoOwned for Error<'_> {
    type Owned = Error<'static>;

    fn into_owned(self) -> Self::Owned {
        Error {
            name: self.name.into_owned(),
            value: self.value.into_owned(),
            kind: self.kind.into_owned(),
            entity: self.entity,
        }
    }
}

impl<'v> std::ops::Deref for Error<'v> {
    type Target = ErrorKind<'v>;

    fn deref(&self) -> &Self::Target {
        &self.kind
    }
}

impl fmt::Display for Error<'_> {
    fn fmt(&self, f: &mut fmt::Formatter<'_>) -> fmt::Result {
        self.kind.fmt(f)
    }
}

impl<'v, T: Into<ErrorKind<'v>>> From<T> for Error<'v> {
    #[inline(always)]
    fn from(k: T) -> Self {
        let kind = k.into();
        let entity = Entity::default_for(&kind);
        Error {
            name: None,
            value: None,
            kind,
            entity,
        }
    }
}

impl<'a> From<multer::Error> for Error<'a> {
    fn from(error: multer::Error) -> Self {
        use self::ErrorKind::*;
        use multer::Error::*;

        let incomplete = Error::from(InvalidLength {
            min: None,
            max: None,
        });
        match error {
            UnknownField {
                field_name: Some(name),
            } => Error::from(Unexpected).with_name(name),
            UnknownField { field_name: None } => Error::from(Unexpected),
            FieldSizeExceeded { limit, field_name } => {
                let e = Error::from((None, Some(limit)));
                match field_name {
                    Some(name) => e.with_name(name),
                    None => e,
                }
            }
            StreamSizeExceeded { limit } => {
                Error::from((None, Some(limit))).with_entity(Entity::Form)
            }
            IncompleteFieldData {
                field_name: Some(name),
            } => incomplete.with_name(name),
            IncompleteFieldData { field_name: None } => incomplete,
            IncompleteStream | IncompleteHeaders => incomplete.with_entity(Entity::Form),
            e => Error::from(ErrorKind::Multipart(e)),
        }
    }
}

impl fmt::Display for ErrorKind<'_> {
    fn fmt(&self, f: &mut fmt::Formatter<'_>) -> fmt::Result {
        match self {
<<<<<<< HEAD
            ErrorKind::InvalidLength { min, max } => match (min, max) {
                (None, None) => write!(f, "invalid length: incomplete")?,
                (None, Some(k)) if *k < 1024 => write!(f, "length cannot exceed {}", k)?,
                (None, Some(k)) => write!(f, "size must not exceed {}", ByteUnit::from(*k))?,
                (Some(1), None) => write!(f, "cannot be empty")?,
                (Some(k), None) if *k < 1024 => write!(f, "expected at least {}", k)?,
                (Some(k), None) => write!(f, "size must be at least {}", ByteUnit::from(*k))?,
                (Some(i), Some(j)) if *i < 1024 && *j < 1024 => {
                    write!(f, "length must be between {} and {}", i, j)?;
                }
                (Some(i), Some(j)) => {
                    let (i, j) = (ByteUnit::from(*i), ByteUnit::from(*j));
                    write!(f, "size must be between {} and {}", i, j)?;
                }
            },
            ErrorKind::InvalidChoice { choices } => match *choices.as_ref() {
                [] => write!(f, "invalid choice")?,
                [ref choice] => write!(f, "expected {}", choice)?,
                _ => {
                    write!(f, "expected one of ")?;
                    for (i, choice) in choices.iter().enumerate() {
                        if i != 0 {
                            write!(f, ", ")?;
=======
            ErrorKind::InvalidLength { min, max } => {
                match (min, max) {
                    (None, None) => write!(f, "invalid length: incomplete")?,
                    (None, Some(k)) if *k < 1024 => write!(f, "length cannot exceed {}", k)?,
                    (None, Some(k)) => write!(f, "size must not exceed {}", ByteUnit::from(*k))?,
                    (Some(1), None) => write!(f, "cannot be empty")?,
                    (Some(k), None) if *k < 1024 => write!(f, "expected at least {}", k)?,
                    (Some(k), None) => write!(f, "size must be at least {}", ByteUnit::from(*k))?,
                    (Some(i), Some(j)) if *i < 1024 && *j < 1024 => {
                        write!(f, "length must be between {} and {}", i, j)?;
                    }
                    (Some(i), Some(j)) => {
                        let (i, j) = (ByteUnit::from(*i), ByteUnit::from(*j));
                        write!(f, "size must be between {} and {}", i, j)?;
                    }
                }
            }
            ErrorKind::InvalidChoice { choices } => {
                match *choices.as_ref() {
                    [] => write!(f, "invalid choice")?,
                    [ref choice] => write!(f, "expected {}", choice)?,
                    _ => {
                        write!(f, "expected one of ")?;
                        for (i, choice) in choices.iter().enumerate() {
                            if i != 0 { write!(f, ", ")?; }
                            write!(f, "`{}`", choice)?;
>>>>>>> 786db9b8
                        }
                        write!(f, "`{}`", choice)?;
                    }
                }
            },
            ErrorKind::OutOfRange { start, end } => match (start, end) {
                (None, None) => write!(f, "value is out of range")?,
                (None, Some(k)) => write!(f, "value cannot exceed {}", k)?,
                (Some(k), None) => write!(f, "value must be at least {}", k)?,
                (Some(i), Some(j)) => write!(f, "value must be between {} and {}", i, j)?,
            },
            ErrorKind::Validation(msg) => msg.fmt(f)?,
            ErrorKind::Duplicate => "duplicate".fmt(f)?,
            ErrorKind::Missing => "missing".fmt(f)?,
            ErrorKind::Unexpected => "unexpected".fmt(f)?,
            ErrorKind::Unknown => "unknown internal error".fmt(f)?,
            ErrorKind::Custom(e) => e.fmt(f)?,
            ErrorKind::Multipart(e) => write!(f, "invalid multipart: {}", e)?,
            ErrorKind::Utf8(e) => write!(f, "invalid UTF-8: {}", e)?,
            ErrorKind::Int(e) => write!(f, "invalid integer: {}", e)?,
            ErrorKind::Bool(e) => write!(f, "invalid boolean: {}", e)?,
            ErrorKind::Float(e) => write!(f, "invalid float: {}", e)?,
            ErrorKind::Addr(e) => write!(f, "invalid address: {}", e)?,
            ErrorKind::Io(e) => write!(f, "i/o error: {}", e)?,
        }

        Ok(())
    }
}

impl crate::http::ext::IntoOwned for ErrorKind<'_> {
    type Owned = ErrorKind<'static>;

    fn into_owned(self) -> Self::Owned {
        use ErrorKind::*;

        match self {
            InvalidLength { min, max } => InvalidLength { min, max },
            OutOfRange { start, end } => OutOfRange { start, end },
            Validation(s) => Validation(s.into_owned().into()),
            Duplicate => Duplicate,
            Missing => Missing,
            Unexpected => Unexpected,
            Unknown => Unknown,
            Custom(e) => Custom(e),
            Multipart(e) => Multipart(e),
            Utf8(e) => Utf8(e),
            Int(e) => Int(e),
            Bool(e) => Bool(e),
            Float(e) => Float(e),
            Addr(e) => Addr(e),
            Io(e) => Io(e),
            InvalidChoice { choices } => InvalidChoice {
                choices: choices
                    .iter()
                    .map(|s| Cow::Owned(s.to_string()))
                    .collect::<Vec<_>>()
                    .into(),
            },
        }
    }
}

impl<'a, 'b> PartialEq<ErrorKind<'b>> for ErrorKind<'a> {
    fn eq(&self, other: &ErrorKind<'b>) -> bool {
        use ErrorKind::*;
        match (self, other) {
            (InvalidLength { min: a, max: b }, InvalidLength { min, max }) => min == a && max == b,
            (InvalidChoice { choices: a }, InvalidChoice { choices }) => choices == a,
            (OutOfRange { start: a, end: b }, OutOfRange { start, end }) => start == a && end == b,
            (Validation(a), Validation(b)) => a == b,
            (Duplicate, Duplicate) => true,
            (Missing, Missing) => true,
            (Unexpected, Unexpected) => true,
            (Custom(_), Custom(_)) => true,
            (Multipart(a), Multipart(b)) => a == b,
            (Utf8(a), Utf8(b)) => a == b,
            (Int(a), Int(b)) => a == b,
            (Bool(a), Bool(b)) => a == b,
            (Float(a), Float(b)) => a == b,
            (Addr(a), Addr(b)) => a == b,
            (Io(a), Io(b)) => a.kind() == b.kind(),
            _ => false,
        }
    }
}

impl From<(Option<u64>, Option<u64>)> for ErrorKind<'_> {
    fn from((min, max): (Option<u64>, Option<u64>)) -> Self {
        ErrorKind::InvalidLength { min, max }
    }
}

impl<'a, 'v: 'a> From<&'static [Cow<'v, str>]> for ErrorKind<'a> {
    fn from(choices: &'static [Cow<'v, str>]) -> Self {
        ErrorKind::InvalidChoice {
            choices: choices.into(),
        }
    }
}

impl<'a, 'v: 'a> From<Vec<Cow<'v, str>>> for ErrorKind<'a> {
    fn from(choices: Vec<Cow<'v, str>>) -> Self {
        ErrorKind::InvalidChoice {
            choices: choices.into(),
        }
    }
}

impl From<(Option<isize>, Option<isize>)> for ErrorKind<'_> {
    fn from((start, end): (Option<isize>, Option<isize>)) -> Self {
        ErrorKind::OutOfRange { start, end }
    }
}

impl From<(Option<ByteUnit>, Option<ByteUnit>)> for ErrorKind<'_> {
    fn from((start, end): (Option<ByteUnit>, Option<ByteUnit>)) -> Self {
        ErrorKind::from((start.map(ByteUnit::as_u64), end.map(ByteUnit::as_u64)))
    }
}

macro_rules! impl_from_choices {
    ($($size:literal),*) => ($(
        impl<'a, 'v: 'a> From<&'static [Cow<'v, str>; $size]> for ErrorKind<'a> {
            fn from(choices: &'static [Cow<'v, str>; $size]) -> Self {
                let choices = &choices[..];
                ErrorKind::InvalidChoice { choices: choices.into() }
            }
        }
    )*)
}

impl_from_choices!(1, 2, 3, 4, 5, 6, 7, 8);

macro_rules! impl_from_for {
    (<$l:lifetime> $T:ty => $V:ty as $variant:ident) => {
        impl<$l> From<$T> for $V {
            fn from(value: $T) -> Self {
                <$V>::$variant(value)
            }
        }
    };
}

impl_from_for!(<'a> Utf8Error => ErrorKind<'a> as Utf8);
impl_from_for!(<'a> ParseIntError => ErrorKind<'a> as Int);
impl_from_for!(<'a> ParseFloatError => ErrorKind<'a> as Float);
impl_from_for!(<'a> ParseBoolError => ErrorKind<'a> as Bool);
impl_from_for!(<'a> AddrParseError => ErrorKind<'a> as Addr);
impl_from_for!(<'a> io::Error => ErrorKind<'a> as Io);
impl_from_for!(<'a> Box<dyn std::error::Error + Send> => ErrorKind<'a> as Custom);

impl fmt::Display for Entity {
    fn fmt(&self, f: &mut fmt::Formatter<'_>) -> fmt::Result {
        let string = match self {
            Entity::Form => "form",
            Entity::Field => "field",
            Entity::ValueField => "value field",
            Entity::DataField => "data field",
            Entity::Name => "name",
            Entity::Value => "value",
            Entity::Key => "key",
            Entity::Index(k) => return write!(f, "index {}", k),
        };

        string.fmt(f)
    }
}

impl Entity {
    /// The default entity for an [`Error`] created for `ErrorKind`.
    ///
    ///  * **[`Field`]** if `Duplicate`, `Missing`, `Unexpected`, or `Unknown`
    ///  * **[`Form`]** if `Multipart` or `Io`
    ///  * **[`Value`]** otherwise
    ///
    /// [`Field`]: Entity::Field
    /// [`Form`]: Entity::Form
    /// [`Value`]: Entity::Value
    pub const fn default_for(kind: &ErrorKind<'_>) -> Self {
        match kind {
            ErrorKind::InvalidLength { .. }
            | ErrorKind::InvalidChoice { .. }
            | ErrorKind::OutOfRange { .. }
            | ErrorKind::Validation { .. }
            | ErrorKind::Utf8(_)
            | ErrorKind::Int(_)
            | ErrorKind::Float(_)
            | ErrorKind::Bool(_)
            | ErrorKind::Custom(_)
            | ErrorKind::Addr(_) => Entity::Value,

            ErrorKind::Duplicate
            | ErrorKind::Missing
            | ErrorKind::Unknown
            | ErrorKind::Unexpected => Entity::Field,

            ErrorKind::Multipart(_) | ErrorKind::Io(_) => Entity::Form,
        }
    }
}<|MERGE_RESOLUTION|>--- conflicted
+++ resolved
@@ -1,19 +1,16 @@
 //! Form error types.
 
+use std::{fmt, io};
+use std::num::{ParseIntError, ParseFloatError};
+use std::str::{Utf8Error, ParseBoolError};
+use std::net::AddrParseError;
 use std::borrow::Cow;
-use std::net::AddrParseError;
-use std::num::{ParseFloatError, ParseIntError};
-use std::str::{ParseBoolError, Utf8Error};
-use std::{fmt, io};
-
-use serde::{
-    ser::{SerializeStruct, Serializer},
-    Serialize,
-};
-
+
+use serde::{Serialize, ser::{Serializer, SerializeStruct}};
+
+use crate::http::Status;
+use crate::form::name::{NameBuf, Name};
 use crate::data::ByteUnit;
-use crate::form::name::{Name, NameBuf};
-use crate::http::Status;
 
 /// A collection of [`Error`]s.
 ///
@@ -74,15 +71,9 @@
 /// [`FromForm`]: crate::form::FromForm
 /// [`FromFormField`]: crate::form::FromFormField
 /// [`validate`]: crate::form::validate
-<<<<<<< HEAD
 ///
 /// # Constructing
 ///
-=======
-///
-/// # Constructing
-///
->>>>>>> 786db9b8
 /// An `Error` can be constructed via [`Error::validation()`],
 /// [`Error::custom()`], or anything that an [`ErrorKind`] can be constructed
 /// from. See [`ErrorKind`](ErrorKind#constructing).
@@ -452,8 +443,7 @@
     /// }
     /// ```
     pub fn custom<E>(error: E) -> Self
-    where
-        E: std::error::Error + Send + 'static,
+        where E: std::error::Error + Send + 'static
     {
         (Box::new(error) as Box<dyn std::error::Error + Send>).into()
     }
@@ -684,8 +674,7 @@
     /// assert!(!error.is_for("a"));
     /// ```
     pub fn is_for_exactly<N: AsRef<Name>>(&self, name: N) -> bool {
-        self.name
-            .as_ref()
+        self.name.as_ref()
             .map(|n| name.as_ref() == n)
             .unwrap_or(false)
     }
@@ -725,8 +714,8 @@
     ///  assert_eq!(error.status(), Status::UnprocessableEntity);
     ///  ```
     pub fn status(&self) -> Status {
+        use ErrorKind::*;
         use multer::Error::*;
-        use ErrorKind::*;
 
         match self.kind {
             InvalidLength { min: None, .. }
@@ -734,7 +723,7 @@
             | Multipart(StreamSizeExceeded { .. }) => Status::PayloadTooLarge,
             Unknown => Status::InternalServerError,
             Io(_) | _ if self.entity == Entity::Form => Status::BadRequest,
-            _ => Status::UnprocessableEntity,
+            _ => Status::UnprocessableEntity
         }
     }
 }
@@ -782,45 +771,33 @@
     fn from(k: T) -> Self {
         let kind = k.into();
         let entity = Entity::default_for(&kind);
-        Error {
-            name: None,
-            value: None,
-            kind,
-            entity,
-        }
+        Error { name: None, value: None, kind, entity }
     }
 }
 
 impl<'a> From<multer::Error> for Error<'a> {
     fn from(error: multer::Error) -> Self {
+        use multer::Error::*;
         use self::ErrorKind::*;
-        use multer::Error::*;
-
-        let incomplete = Error::from(InvalidLength {
-            min: None,
-            max: None,
-        });
+
+        let incomplete = Error::from(InvalidLength { min: None, max: None });
         match error {
-            UnknownField {
-                field_name: Some(name),
-            } => Error::from(Unexpected).with_name(name),
+            UnknownField { field_name: Some(name) } => Error::from(Unexpected).with_name(name),
             UnknownField { field_name: None } => Error::from(Unexpected),
             FieldSizeExceeded { limit, field_name } => {
                 let e = Error::from((None, Some(limit)));
                 match field_name {
                     Some(name) => e.with_name(name),
-                    None => e,
+                    None => e
                 }
-            }
+            },
             StreamSizeExceeded { limit } => {
                 Error::from((None, Some(limit))).with_entity(Entity::Form)
             }
-            IncompleteFieldData {
-                field_name: Some(name),
-            } => incomplete.with_name(name),
+            IncompleteFieldData { field_name: Some(name) } => incomplete.with_name(name),
             IncompleteFieldData { field_name: None } => incomplete,
             IncompleteStream | IncompleteHeaders => incomplete.with_entity(Entity::Form),
-            e => Error::from(ErrorKind::Multipart(e)),
+            e => Error::from(ErrorKind::Multipart(e))
         }
     }
 }
@@ -828,31 +805,6 @@
 impl fmt::Display for ErrorKind<'_> {
     fn fmt(&self, f: &mut fmt::Formatter<'_>) -> fmt::Result {
         match self {
-<<<<<<< HEAD
-            ErrorKind::InvalidLength { min, max } => match (min, max) {
-                (None, None) => write!(f, "invalid length: incomplete")?,
-                (None, Some(k)) if *k < 1024 => write!(f, "length cannot exceed {}", k)?,
-                (None, Some(k)) => write!(f, "size must not exceed {}", ByteUnit::from(*k))?,
-                (Some(1), None) => write!(f, "cannot be empty")?,
-                (Some(k), None) if *k < 1024 => write!(f, "expected at least {}", k)?,
-                (Some(k), None) => write!(f, "size must be at least {}", ByteUnit::from(*k))?,
-                (Some(i), Some(j)) if *i < 1024 && *j < 1024 => {
-                    write!(f, "length must be between {} and {}", i, j)?;
-                }
-                (Some(i), Some(j)) => {
-                    let (i, j) = (ByteUnit::from(*i), ByteUnit::from(*j));
-                    write!(f, "size must be between {} and {}", i, j)?;
-                }
-            },
-            ErrorKind::InvalidChoice { choices } => match *choices.as_ref() {
-                [] => write!(f, "invalid choice")?,
-                [ref choice] => write!(f, "expected {}", choice)?,
-                _ => {
-                    write!(f, "expected one of ")?;
-                    for (i, choice) in choices.iter().enumerate() {
-                        if i != 0 {
-                            write!(f, ", ")?;
-=======
             ErrorKind::InvalidLength { min, max } => {
                 match (min, max) {
                     (None, None) => write!(f, "invalid length: incomplete")?,
@@ -879,18 +831,18 @@
                         for (i, choice) in choices.iter().enumerate() {
                             if i != 0 { write!(f, ", ")?; }
                             write!(f, "`{}`", choice)?;
->>>>>>> 786db9b8
                         }
-                        write!(f, "`{}`", choice)?;
                     }
                 }
-            },
-            ErrorKind::OutOfRange { start, end } => match (start, end) {
-                (None, None) => write!(f, "value is out of range")?,
-                (None, Some(k)) => write!(f, "value cannot exceed {}", k)?,
-                (Some(k), None) => write!(f, "value must be at least {}", k)?,
-                (Some(i), Some(j)) => write!(f, "value must be between {} and {}", i, j)?,
-            },
+            }
+            ErrorKind::OutOfRange { start, end } => {
+                match (start, end) {
+                    (None, None) => write!(f, "value is out of range")?,
+                    (None, Some(k)) => write!(f, "value cannot exceed {}", k)?,
+                    (Some(k), None) => write!(f, "value must be at least {}", k)?,
+                    (Some(i), Some(j)) => write!(f, "value must be between {} and {}", i, j)?,
+                }
+            }
             ErrorKind::Validation(msg) => msg.fmt(f)?,
             ErrorKind::Duplicate => "duplicate".fmt(f)?,
             ErrorKind::Missing => "missing".fmt(f)?,
@@ -933,15 +885,15 @@
             Addr(e) => Addr(e),
             Io(e) => Io(e),
             InvalidChoice { choices } => InvalidChoice {
-                choices: choices
-                    .iter()
+                choices: choices.iter()
                     .map(|s| Cow::Owned(s.to_string()))
                     .collect::<Vec<_>>()
-                    .into(),
-            },
-        }
-    }
-}
+                    .into()
+            }
+        }
+    }
+}
+
 
 impl<'a, 'b> PartialEq<ErrorKind<'b>> for ErrorKind<'a> {
     fn eq(&self, other: &ErrorKind<'b>) -> bool {
@@ -975,17 +927,13 @@
 
 impl<'a, 'v: 'a> From<&'static [Cow<'v, str>]> for ErrorKind<'a> {
     fn from(choices: &'static [Cow<'v, str>]) -> Self {
-        ErrorKind::InvalidChoice {
-            choices: choices.into(),
-        }
+        ErrorKind::InvalidChoice { choices: choices.into() }
     }
 }
 
 impl<'a, 'v: 'a> From<Vec<Cow<'v, str>>> for ErrorKind<'a> {
     fn from(choices: Vec<Cow<'v, str>>) -> Self {
-        ErrorKind::InvalidChoice {
-            choices: choices.into(),
-        }
+        ErrorKind::InvalidChoice { choices: choices.into() }
     }
 }
 
@@ -1015,13 +963,13 @@
 impl_from_choices!(1, 2, 3, 4, 5, 6, 7, 8);
 
 macro_rules! impl_from_for {
-    (<$l:lifetime> $T:ty => $V:ty as $variant:ident) => {
+    (<$l:lifetime> $T:ty => $V:ty as $variant:ident) => (
         impl<$l> From<$T> for $V {
             fn from(value: $T) -> Self {
                 <$V>::$variant(value)
             }
         }
-    };
+    )
 }
 
 impl_from_for!(<'a> Utf8Error => ErrorKind<'a> as Utf8);
@@ -1061,7 +1009,7 @@
     /// [`Value`]: Entity::Value
     pub const fn default_for(kind: &ErrorKind<'_>) -> Self {
         match kind {
-            ErrorKind::InvalidLength { .. }
+            | ErrorKind::InvalidLength { .. }
             | ErrorKind::InvalidChoice { .. }
             | ErrorKind::OutOfRange { .. }
             | ErrorKind::Validation { .. }
@@ -1072,12 +1020,13 @@
             | ErrorKind::Custom(_)
             | ErrorKind::Addr(_) => Entity::Value,
 
-            ErrorKind::Duplicate
+            | ErrorKind::Duplicate
             | ErrorKind::Missing
             | ErrorKind::Unknown
             | ErrorKind::Unexpected => Entity::Field,
 
-            ErrorKind::Multipart(_) | ErrorKind::Io(_) => Entity::Form,
+            | ErrorKind::Multipart(_)
+            | ErrorKind::Io(_) => Entity::Form,
         }
     }
 }