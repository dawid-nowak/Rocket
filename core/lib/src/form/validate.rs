//! Form field validation routines.
//!
//! Each function in this module can be used as the target of the
//! `field(validate)` field attribute of the `FromForm` derive.
//!
//! ```rust
//! use rocket::form::FromForm;
//!
//! #[derive(FromForm)]
//! struct MyForm<'r> {
//!     #[field(validate = range(2..10))]
//!     id: usize,
//!     #[field(validate = omits("password"))]
//!     password: &'r str,
//! }
//! ```
//!
//! The `validate` parameter takes any expression that returns a
//! [`form::Result<()>`](crate::form::Result). If the expression is a function
//! call, a reference to the field is inserted as the first parameter. Thus,
//! functions calls to `validate` must take a reference to _some_ type,
//! typically a generic with some bounds, as their first argument.
//!
//! ## Custom Error Messages
//!
//! To set a custom error messages, it is useful to chain results:
//!
//! ```rust
//! use rocket::form::{Errors, Error, FromForm};
//!
//! #[derive(FromForm)]
//! struct MyForm<'r> {
//!     // By defining another function...
//!     #[field(validate = omits("password").map_err(pass_help))]
//!     password: &'r str,
//!     // or inline using the `msg` helper. `or_else` inverts the validator
//!     #[field(validate = omits("password").or_else(msg!("please omit `password`")))]
//!     password2: &'r str,
//!     // You can even refer to the field in the message...
//!     #[field(validate = range(1..).or_else(msg!("`{}` < 1", self.n)))]
//!     n: isize,
//!     // ..or other fields!
//!     #[field(validate = range(..self.n).or_else(msg!("`{}` > `{}`", self.z, self.n)))]
//!     z: isize,
//! }
//!
//! fn pass_help<'a>(errors: Errors<'_>) -> Errors<'a> {
//!     Error::validation("passwords can't contain the text \"password\"").into()
//! }
//! ```
//!
//! ## Custom Validation
//!
//! Custom validation routines can be defined as regular functions. Consider a
//! routine that tries to validate a credit card number:
//!
//! ```rust
//! extern crate time;
//!
//! use rocket::form::{self, FromForm, Error};
//!
//! #[derive(FromForm)]
//! struct CreditCard {
//!     #[field(validate = luhn(self.cvv, &self.expiration))]
//!     number: u64,
//!     cvv: u16,
//!     expiration: time::Date,
//! }
//!
//! // Implementation of Luhn validator.
//! fn luhn<'v>(number: &u64, cvv: u16, exp: &time::Date) -> form::Result<'v, ()> {
//!     # let valid = false;
//!     if !valid {
//!         Err(Error::validation("invalid credit card number"))?;
//!     }
//!
//!     Ok(())
//! }
//! ```

use std::borrow::Cow;
use std::convert::TryInto;
use std::fmt::Debug;
use std::ops::{Bound, RangeBounds};

use crate::data::{ByteUnit, Capped};
use rocket_http::ContentType;

<<<<<<< HEAD
use crate::{
    form::{Error, Result},
    fs::TempFile,
};
=======
use crate::{fs::TempFile, form::{Result, Error}};
>>>>>>> 786db9b8

crate::export! {
    /// A helper macro for custom validation error messages.
    ///
    /// The macro works similar to [`std::format!`]. It generates a form
    /// [`Validation`] error message. While useful in other contexts, it is
    /// designed to be chained to validation results in derived `FromForm`
    /// `#[field]` attributes via `.or_else()` and `.and_then()`.
    ///
    /// [`Validation`]: crate::form::error::ErrorKind::Validation
    /// [`form::validate`]: crate::form::validate
    ///
    /// # Example
    ///
    /// ```rust
    /// use rocket::form::FromForm;
    ///
    /// #[derive(FromForm)]
    /// struct Person<'r> {
    ///     #[field(validate = len(3..).or_else(msg!("that's a short name...")))]
    ///     name: &'r str,
    ///     #[field(validate = contains('f').and_then(msg!("please, no `f`!")))]
    ///     non_f_name: &'r str,
    /// }
    /// ```
    ///
    /// _**Note:** this macro _never_ needs to be imported when used with a
    /// `FromForm` derive; all items in [`form::validate`] are automatically in
    /// scope in `FromForm` derive attributes._
    ///
    /// See the [top-level docs](crate::form::validate) for more examples.
    ///
    /// # Syntax
    ///
    /// The macro has the following "signatures":
    ///
    /// ## Variant 1
    ///
    /// ```rust
    /// # use rocket::form;
    /// # trait Expr {}
    /// fn msg<'a, T, P, E: Expr>(expr: E) -> impl Fn(P) -> form::Result<'a, T>
    /// # { |_| unimplemented!() }
    /// ```
    ///
    /// Takes any expression and returns a function that takes any argument type
    /// and evaluates to a [`form::Result`](crate::form::Result) with an `Ok` of
    /// any type. The `Result` is guaranteed to be an `Err` of kind
    /// [`Validation`] with `expr` as the message.
    ///
    /// ## Variant 2
    ///
    /// ```
    /// # use rocket::form;
    /// # trait Format {}
    /// # trait Args {}
    /// fn msg<'a, T, P, A: Args>(fmt: &str, args: A) -> impl Fn(P) -> form::Result<'a, T>
    /// # { |_| unimplemented!() }
    /// ```
    ///
    /// Invokes the first variant as `msg!(format!(fmt, args))`.
    macro_rules! msg {
        ($e:expr) => (|_| {
            Err($crate::form::Errors::from(
                    $crate::form::Error::validation($e)
            )) as $crate::form::Result<()>
        });
        ($($arg:tt)*) => ($crate::form::validate::msg!(format!($($arg)*)));
    }
}

/// Equality validator: succeeds exactly when `a` == `b`, using [`PartialEq`].
///
/// On failure, returns a validation error with the following message:
///
/// ```text
/// value does not match expected value
/// ```
///
/// # Example
///
/// ```rust
/// use rocket::form::{FromForm, FromFormField};
///
/// #[derive(FromFormField, PartialEq)]
/// enum Kind {
///     Car,
///     Truck
/// }
///
/// #[derive(FromForm)]
/// struct Foo<'r> {
///     #[field(validate = eq("Bob Marley"))]
///     name: &'r str,
///     #[field(validate = eq(Kind::Car))]
///     vehicle: Kind,
///     #[field(validate = eq(&[5, 7, 8]))]
///     numbers: Vec<usize>,
/// }
/// ```
pub fn eq<'v, A, B>(a: &A, b: B) -> Result<'v, ()>
where
    A: PartialEq<B>,
{
    if a != &b {
        Err(Error::validation("value does not match expected value"))?
    }

    Ok(())
}

/// Debug equality validator: like [`eq()`] but mentions `b` in the error
/// message.
///
/// The is identical to [`eq()`] except that `b` must be `Debug` and the error
/// message is as follows, where `$b` is the [`Debug`] representation of `b`:
///
/// ```text
/// value must be $b
/// ```
///
/// # Example
///
/// ```rust
/// use rocket::form::{FromForm, FromFormField};
///
/// #[derive(PartialEq, Debug, Clone, Copy, FromFormField)]
/// enum Pet { Cat, Dog }
///
/// #[derive(FromForm)]
/// struct Foo {
///     number: usize,
///     #[field(validate = dbg_eq(self.number))]
///     confirm_num: usize,
///     #[field(validate = dbg_eq(Pet::Dog))]
///     best_pet: Pet,
/// }
/// ```
pub fn dbg_eq<'v, A, B>(a: &A, b: B) -> Result<'v, ()>
<<<<<<< HEAD
where
    A: PartialEq<B>,
    B: Debug,
=======
    where A: PartialEq<B>, B: Debug
>>>>>>> 786db9b8
{
    if a != &b {
        Err(Error::validation(format!("value must be {:?}", b)))?
    }

    Ok(())
}

/// Negative equality validator: succeeds exactly when `a` != `b`, using
/// [`PartialEq`].
///
/// On failure, returns a validation error with the following message:
///
/// ```text
/// value is equal to an invalid value
/// ```
///
/// # Example
///
/// ```rust
/// use rocket::form::{FromForm, FromFormField};
///
/// #[derive(FromFormField, PartialEq)]
/// enum Kind {
///     Car,
///     Truck
/// }
///
/// #[derive(FromForm)]
/// struct Foo<'r> {
///     #[field(validate = neq("Bob Marley"))]
///     name: &'r str,
///     #[field(validate = neq(Kind::Car))]
///     vehicle: Kind,
///     #[field(validate = neq(&[5, 7, 8]))]
///     numbers: Vec<usize>,
/// }
/// ```
pub fn neq<'v, A, B>(a: &A, b: B) -> Result<'v, ()>
where
    A: PartialEq<B>,
{
    if a == &b {
        Err(Error::validation("value is equal to an invalid value"))?
    }

    Ok(())
}

/// Types for values that have a length.
///
/// At present, these are:
///
/// | type                              | length description                   |
/// |-----------------------------------|--------------------------------------|
/// | `&str`, `String`                  | length in bytes                      |
/// | `Vec<T>`                          | number of elements in the vector     |
/// | `HashMap<K, V>`, `BTreeMap<K, V>` | number of key/value pairs in the map |
/// | [`TempFile`]                      | length of the file in bytes          |
/// | `Option<T>` where `T: Len`        | length of `T` or 0 if `None`         |
/// | [`form::Result<'_, T>`]           | length of `T` or 0 if `Err`          |
///
/// [`form::Result<'_, T>`]: crate::form::Result
pub trait Len<L> {
    /// The length of the value.
    fn len(&self) -> L;

    /// Convert `len` into `u64`.
    fn len_into_u64(len: L) -> u64;

    /// The zero value for `L`.
    fn zero_len() -> L;
}

macro_rules! impl_len {
    (<$($gen:ident),*> $T:ty => $L:ty) => (
        impl <$($gen),*> Len<$L> for $T {
            fn len(&self) -> $L { self.len() }
            fn len_into_u64(len: $L) -> u64 { len as u64 }
            fn zero_len() -> $L { 0 }
        }
    )
}

impl_len!(<> str => usize);
impl_len!(<> String => usize);
impl_len!(<T> Vec<T> => usize);
impl_len!(<> TempFile<'_> => u64);
impl_len!(<K, V> std::collections::HashMap<K, V> => usize);
impl_len!(<K, V> std::collections::BTreeMap<K, V> => usize);

impl Len<ByteUnit> for TempFile<'_> {
    fn len(&self) -> ByteUnit {
        self.len().into()
    }
    fn len_into_u64(len: ByteUnit) -> u64 {
        len.into()
    }
    fn zero_len() -> ByteUnit {
        ByteUnit::from(0)
    }
}

impl<L, T: Len<L> + ?Sized> Len<L> for &T {
    fn len(&self) -> L {
        <T as Len<L>>::len(self)
    }
    fn len_into_u64(len: L) -> u64 {
        T::len_into_u64(len)
    }
    fn zero_len() -> L {
        T::zero_len()
    }
}

impl<L, T: Len<L>> Len<L> for Option<T> {
<<<<<<< HEAD
    fn len(&self) -> L {
        self.as_ref().map(|v| v.len()).unwrap_or_else(T::zero_len)
    }
    fn len_into_u64(len: L) -> u64 {
        T::len_into_u64(len)
    }
    fn zero_len() -> L {
        T::zero_len()
    }
}

impl<L, T: Len<L>> Len<L> for Capped<T> {
    fn len(&self) -> L {
        self.value.len()
    }
    fn len_into_u64(len: L) -> u64 {
        T::len_into_u64(len)
    }
    fn zero_len() -> L {
        T::zero_len()
    }
=======
    fn len(&self) -> L { self.as_ref().map(|v| v.len()).unwrap_or_else(T::zero_len) }
    fn len_into_u64(len: L) -> u64 { T::len_into_u64(len) }
    fn zero_len() -> L { T::zero_len() }
}

impl<L, T: Len<L>> Len<L> for Capped<T> {
    fn len(&self) -> L { self.value.len() }
    fn len_into_u64(len: L) -> u64 { T::len_into_u64(len) }
    fn zero_len() -> L { T::zero_len() }
>>>>>>> 786db9b8
}

impl<L, T: Len<L>> Len<L> for Result<'_, T> {
    fn len(&self) -> L {
        self.as_ref().ok().len()
    }
    fn len_into_u64(len: L) -> u64 {
        T::len_into_u64(len)
    }
    fn zero_len() -> L {
        T::zero_len()
    }
}

#[cfg(feature = "json")]
impl<L, T: Len<L>> Len<L> for crate::serde::json::Json<T> {
    fn len(&self) -> L {
        self.0.len()
    }
    fn len_into_u64(len: L) -> u64 {
        T::len_into_u64(len)
    }
    fn zero_len() -> L {
        T::zero_len()
    }
}

#[cfg(feature = "msgpack")]
impl<L, T: Len<L>> Len<L> for crate::serde::msgpack::MsgPack<T> {
    fn len(&self) -> L {
        self.0.len()
    }
    fn len_into_u64(len: L) -> u64 {
        T::len_into_u64(len)
    }
    fn zero_len() -> L {
        T::zero_len()
    }
}

#[cfg(feature = "json")]
impl<L, T: Len<L>> Len<L> for crate::serde::json::Json<T> {
    fn len(&self) -> L { self.0.len() }
    fn len_into_u64(len: L) -> u64 { T::len_into_u64(len) }
    fn zero_len() -> L { T::zero_len() }
}

#[cfg(feature = "msgpack")]
impl<L, T: Len<L>> Len<L> for crate::serde::msgpack::MsgPack<T> {
    fn len(&self) -> L { self.0.len() }
    fn len_into_u64(len: L) -> u64 { T::len_into_u64(len) }
    fn zero_len() -> L { T::zero_len() }
}

/// Length validator: succeeds when the length of a value is within a `range`.
///
/// The value must implement [`Len`]. On failure, returns an [`InvalidLength`]
/// error. See [`Len`] for supported types and how their length is computed.
///
/// [`InvalidLength`]: crate::form::error::ErrorKind::InvalidLength
///
/// # Data Limits
///
/// All form types are constrained by a data limit. As such, the `len()`
/// validator should be used only when a data limit is insufficiently specific.
/// For example, prefer to use data [`Limits`](crate::data::Limits) to validate
/// the length of files as not doing so will result in writing more data to disk
/// than necessary.
///
/// # Example
///
/// ```rust
/// use rocket::http::ContentType;
/// use rocket::form::{FromForm, FromFormField};
/// use rocket::data::ToByteUnit;
/// use rocket::fs::TempFile;
///
/// #[derive(FromForm)]
/// struct Foo<'r> {
///     #[field(validate = len(5..20))]
///     name: &'r str,
///     #[field(validate = len(..=200))]
///     maybe_name: Option<&'r str>,
///     #[field(validate = len(..=2.mebibytes()))]
///     #[field(validate = ext(ContentType::Plain))]
///     file: TempFile<'r>,
/// }
/// ```
pub fn len<'v, V, L, R>(value: V, range: R) -> Result<'v, ()>
where
    V: Len<L>,
    L: Copy + PartialOrd,
    R: RangeBounds<L>,
{
    if !range.contains(&value.len()) {
        let start = match range.start_bound() {
            Bound::Included(v) => Some(V::len_into_u64(*v)),
            Bound::Excluded(v) => Some(V::len_into_u64(*v).saturating_add(1)),
            Bound::Unbounded => None,
        };

        let end = match range.end_bound() {
            Bound::Included(v) => Some(V::len_into_u64(*v)),
            Bound::Excluded(v) => Some(V::len_into_u64(*v).saturating_sub(1)),
            Bound::Unbounded => None,
        };

        Err((start, end))?
    }

    Ok(())
}

/// Types for values that contain items.
///
/// At present, these are:
///
/// | type                    | contains                                           |
/// |-------------------------|----------------------------------------------------|
/// | `&str`, `String`        | `&str`, `char`, `&[char]` `F: FnMut(char) -> bool` |
/// | `Vec<T>`                | `T`, `&T`                                          |
/// | `Option<T>`             | `I` where `T: Contains<I>`                         |
/// | [`form::Result<'_, T>`] | `I` where `T: Contains<I>`                         |
///
/// [`form::Result<'_, T>`]: crate::form::Result
pub trait Contains<I> {
    /// Returns `true` if `self` contains `item`.
    fn contains(&self, item: I) -> bool;
}

macro_rules! impl_contains {
    ([$($gen:tt)*] $T:ty [contains] $I:ty [via] $P:ty) => {
        impl_contains!([$($gen)*] $T [contains] $I [via] $P [with] |v| v);
    };

    ([$($gen:tt)*] $T:ty [contains] $I:ty [via] $P:ty [with] $f:expr) => {
        impl<$($gen)*> Contains<$I> for $T {
            fn contains(&self, item: $I) -> bool {
                <$P>::contains(self, $f(item))
            }
        }
    };
}

fn coerce<T, const N: usize>(slice: &[T; N]) -> &[T] {
    &slice[..]
}

impl_contains!([] str [contains] &str [via] str);
impl_contains!([] str [contains] char [via] str);
impl_contains!([] str [contains] &[char] [via] str);
impl_contains!([const N: usize] str [contains] &[char; N] [via] str [with] coerce);
impl_contains!([] String [contains] &str [via] str);
impl_contains!([] String [contains] char [via] str);
impl_contains!([] String [contains] &[char] [via] str);
impl_contains!([const N: usize] String [contains] &[char; N] [via] str [with] coerce);
impl_contains!([T: PartialEq] Vec<T> [contains] &T [via] [T]);

impl<F: FnMut(char) -> bool> Contains<F> for str {
    fn contains(&self, f: F) -> bool {
        <str>::contains(self, f)
    }
}

impl<F: FnMut(char) -> bool> Contains<F> for String {
    fn contains(&self, f: F) -> bool {
        <str>::contains(self, f)
    }
}

impl<T: PartialEq> Contains<T> for Vec<T> {
    fn contains(&self, item: T) -> bool {
        <[T]>::contains(self, &item)
    }
}

impl<I, T: Contains<I>> Contains<I> for Option<T> {
    fn contains(&self, item: I) -> bool {
        self.as_ref().map(|v| v.contains(item)).unwrap_or(false)
    }
}

impl<I, T: Contains<I>> Contains<I> for Result<'_, T> {
    fn contains(&self, item: I) -> bool {
        self.as_ref().map(|v| v.contains(item)).unwrap_or(false)
    }
}

impl<I, T: Contains<I> + ?Sized> Contains<I> for &T {
    fn contains(&self, item: I) -> bool {
        <T as Contains<I>>::contains(self, item)
    }
}

/// Contains validator: succeeds when a value contains `item`.
///
/// This is the dual of [`omits()`]. The value must implement
/// [`Contains<I>`](Contains) where `I` is the type of the `item`. See
/// [`Contains`] for supported types and items.
///
/// On failure, returns a validation error with the following message:
///
/// ```text
/// value is equal to an invalid value
/// ```
///
/// If the collection is empty, this validator fails.
///
/// # Example
///
/// ```rust
/// use rocket::form::{FromForm, FromFormField};
///
/// #[derive(PartialEq, FromFormField)]
/// enum Pet { Cat, Dog }
///
/// #[derive(FromForm)]
/// struct Foo<'r> {
///     best_pet: Pet,
///     #[field(validate = contains(Pet::Cat))]
///     #[field(validate = contains(&self.best_pet))]
///     pets: Vec<Pet>,
///     #[field(validate = contains('/'))]
///     #[field(validate = contains(&['/', ':']))]
///     license: &'r str,
///     #[field(validate = contains("@rust-lang.org"))]
///     #[field(validate = contains(|c: char| c.to_ascii_lowercase() == 's'))]
///     rust_lang_email: &'r str,
/// }
/// ```
pub fn contains<'v, V, I>(value: V, item: I) -> Result<'v, ()>
where
    V: Contains<I>,
{
    if !value.contains(item) {
        Err(Error::validation("value does not contain expected item"))?
    }

    Ok(())
}

/// Debug contains validator: like [`contains()`] but mentions `item` in the
/// error message.
///
/// This is the dual of [`dbg_omits()`]. The is identical to [`contains()`]
/// except that `item` must be `Debug + Copy` and the error message is as
/// follows, where `$item` is the [`Debug`] representation of `item`:
///
/// ```text
/// values must contains $item
/// ```
///
/// If the collection is empty, this validator fails.
///
/// # Example
///
/// ```rust
/// use rocket::form::{FromForm, FromFormField};
///
/// #[derive(PartialEq, Debug, Clone, Copy, FromFormField)]
/// enum Pet { Cat, Dog }
///
/// #[derive(FromForm)]
/// struct Foo {
///     best_pet: Pet,
///     #[field(validate = dbg_contains(Pet::Dog))]
///     #[field(validate = dbg_contains(&self.best_pet))]
///     pets: Vec<Pet>,
/// }
/// ```
pub fn dbg_contains<'v, V, I>(value: V, item: I) -> Result<'v, ()>
<<<<<<< HEAD
where
    V: Contains<I>,
    I: Debug + Copy,
=======
    where V: Contains<I>, I: Debug + Copy
>>>>>>> 786db9b8
{
    if !value.contains(item) {
        Err(Error::validation(format!("value must contain {:?}", item)))?
    }

    Ok(())
}

/// Omits validator: succeeds when a value _does not_ contains `item`.
/// error message.
///
/// This is the dual of [`contains()`]. The value must implement
/// [`Contains<I>`](Contains) where `I` is the type of the `item`. See
/// [`Contains`] for supported types and items.
///
/// On failure, returns a validation error with the following message:
///
/// ```text
/// value contains a disallowed item
/// ```
///
/// If the collection is empty, this validator succeeds.
///
/// # Example
///
/// ```rust
/// use rocket::form::{FromForm, FromFormField};
///
/// #[derive(PartialEq, FromFormField)]
/// enum Pet { Cat, Dog }
///
/// #[derive(FromForm)]
/// struct Foo<'r> {
///     #[field(validate = omits(Pet::Cat))]
///     pets: Vec<Pet>,
///     #[field(validate = omits('@'))]
///     not_email: &'r str,
///     #[field(validate = omits("@gmail.com"))]
///     non_gmail_email: &'r str,
/// }
/// ```
pub fn omits<'v, V, I>(value: V, item: I) -> Result<'v, ()>
where
    V: Contains<I>,
{
    if value.contains(item) {
        Err(Error::validation("value contains a disallowed item"))?
    }

    Ok(())
}

/// Debug omits validator: like [`omits()`] but mentions `item` in the error
/// message.
///
/// This is the dual of [`dbg_contains()`]. The is identical to [`omits()`]
/// except that `item` must be `Debug + Copy` and the error message is as
/// follows, where `$item` is the [`Debug`] representation of `item`:
///
/// ```text
/// value cannot contain $item
/// ```
///
/// If the collection is empty, this validator succeeds.
///
/// # Example
///
/// ```rust
/// use rocket::form::{FromForm, FromFormField};
///
/// #[derive(PartialEq, Debug, Clone, Copy, FromFormField)]
/// enum Pet { Cat, Dog }
///
/// #[derive(FromForm)]
/// struct Foo<'r> {
///     #[field(validate = dbg_omits(Pet::Cat))]
///     pets: Vec<Pet>,
///     #[field(validate = dbg_omits('@'))]
///     not_email: &'r str,
///     #[field(validate = dbg_omits("@gmail.com"))]
///     non_gmail_email: &'r str,
/// }
/// ```
pub fn dbg_omits<'v, V, I>(value: V, item: I) -> Result<'v, ()>
<<<<<<< HEAD
where
    V: Contains<I>,
    I: Copy + Debug,
=======
    where V: Contains<I>, I: Copy + Debug
>>>>>>> 786db9b8
{
    if value.contains(item) {
        Err(Error::validation(format!(
            "value cannot contain {:?}",
            item
        )))?
    }

    Ok(())
}

/// Integer range validator: succeeds when an integer value is within a range.
///
/// The value must be an integer type that implement `TryInto<isize> + Copy`. On
/// failure, returns an [`OutOfRange`] error.
///
/// [`OutOfRange`]: crate::form::error::ErrorKind::OutOfRange
///
/// # Example
///
/// ```rust
/// use rocket::form::FromForm;
///
/// #[derive(FromForm)]
/// struct Foo {
///     #[field(validate = range(0..))]
///     non_negative: isize,
///     #[field(validate = range(18..=130))]
///     maybe_adult: u8,
/// }
/// ```
pub fn range<'v, V, R>(value: &V, range: R) -> Result<'v, ()>
where
    V: TryInto<isize> + Copy,
    R: RangeBounds<isize>,
{
    if let Ok(v) = (*value).try_into() {
        if range.contains(&v) {
            return Ok(());
        }
    }

    let start = match range.start_bound() {
        Bound::Included(v) => Some(*v),
        Bound::Excluded(v) => Some(v.saturating_add(1)),
        Bound::Unbounded => None,
    };

    let end = match range.end_bound() {
        Bound::Included(v) => Some(*v),
        Bound::Excluded(v) => Some(v.saturating_sub(1)),
        Bound::Unbounded => None,
    };

    Err((start, end))?
}

/// Contains one of validator: succeeds when a value contains at least one item
/// in an `items` iterator.
///
/// The value must implement [`Contains<I>`](Contains) where `I` is the type of
/// the `item`. The iterator must be [`Clone`]. See [`Contains`] for supported
/// types and items. The item must be [`Debug`].
///
/// On failure, returns a [`InvalidChoice`] error with the debug representation
/// of each item in `items`.
///
/// [`InvalidChoice`]: crate::form::error::ErrorKind::InvalidChoice
///
/// # Example
///
/// ```rust
/// use rocket::form::FromForm;
///
/// #[derive(FromForm)]
/// struct Foo<'r> {
///     #[field(validate = one_of(&[3, 5, 7]))]
///     single_digit_primes: Vec<u8>,
///     #[field(validate = one_of(" \t\n".chars()))]
///     has_space_char: &'r str,
///     #[field(validate = one_of(" \t\n".chars()).and_then(msg!("no spaces")))]
///     no_space: &'r str,
/// }
/// ```
pub fn one_of<'v, V, I, R>(value: V, items: R) -> Result<'v, ()>
where
    V: Contains<I>,
    I: Debug,
    R: IntoIterator<Item = I>,
    <R as IntoIterator>::IntoIter: Clone,
{
    let items = items.into_iter();
    for item in items.clone() {
        if value.contains(item) {
            return Ok(());
        }
    }

    let choices: Vec<Cow<'_, str>> = items.map(|item| format!("{:?}", item).into()).collect();

    Err(choices)?
}

/// File type validator: succeeds when a [`TempFile`] has the Content-Type
/// `content_type`.
///
/// On failure, returns a validation error with one of the following messages:
///
/// ```text
/// // the file has an incorrect extension
/// file type was .$file_ext but must be $type
///
/// // the file does not have an extension
/// file type must be $type
/// ```
///
/// # Example
///
/// ```rust
/// use rocket::form::FromForm;
/// use rocket::data::ToByteUnit;
/// use rocket::http::ContentType;
/// use rocket::fs::TempFile;
///
/// #[derive(FromForm)]
/// struct Foo<'r> {
///     #[field(validate = ext(ContentType::PDF))]
///     #[field(validate = len(..1.mebibytes()))]
///     document: TempFile<'r>,
/// }
/// ```
pub fn ext<'v>(file: &TempFile<'_>, r#type: ContentType) -> Result<'v, ()> {
    if let Some(file_ct) = file.content_type() {
        if file_ct == &r#type {
            return Ok(());
        }
    }

    let msg = match (
        file.content_type().and_then(|c| c.extension()),
        r#type.extension(),
    ) {
        (Some(a), Some(b)) => format!("invalid file type: .{}, must be .{}", a, b),
        (Some(a), None) => format!("invalid file type: .{}, must be {}", a, r#type),
        (None, Some(b)) => format!("file type must be .{}", b),
        (None, None) => format!("file type must be {}", r#type),
    };

    Err(Error::validation(msg))?
}

/// With validator: succeeds when an arbitrary function or closure does.
///
/// This is the most generic validator and, for readability, should only be used
/// when a more case-specific option does not exist. It succeeds excactly when
/// `f` returns `true` and fails otherwise.
///
/// On failure, returns a validation error with the message `msg`.
///
/// # Example
///
/// ```rust
/// use rocket::form::{FromForm, FromFormField};
///
/// #[derive(PartialEq, FromFormField)]
/// enum Pet { Cat, Dog }
///
/// fn is_dog(p: &Pet) -> bool {
///     matches!(p, Pet::Dog)
/// }
///
/// #[derive(FromForm)]
/// struct Foo {
///     // These are equivalent. Prefer the former.
///     #[field(validate = contains(Pet::Dog))]
///     #[field(validate = with(|pets| pets.iter().any(|p| *p == Pet::Dog), "missing dog"))]
///     pets: Vec<Pet>,
///     // These are equivalent. Prefer the former.
///     #[field(validate = eq(Pet::Dog))]
///     #[field(validate = with(|p| matches!(p, Pet::Dog), "expected a dog"))]
///     #[field(validate = with(|p| is_dog(p), "expected a dog"))]
///   # #[field(validate = with(|p| is_dog(&self.dog), "expected a dog"))]
///     #[field(validate = with(is_dog, "expected a dog"))]
///     dog: Pet,
///     // These are equivalent. Prefer the former.
///     #[field(validate = contains(&self.dog))]
///   # #[field(validate = with(|p| is_dog(&self.dog), "expected a dog"))]
///     #[field(validate = with(|pets| pets.iter().any(|p| p == &self.dog), "missing dog"))]
///     one_dog_please: Vec<Pet>,
/// }
/// ```
pub fn with<'v, V, F, M>(value: V, f: F, msg: M) -> Result<'v, ()>
<<<<<<< HEAD
where
    F: FnOnce(V) -> bool,
    M: Into<Cow<'static, str>>,
=======
    where F: FnOnce(V) -> bool,
          M: Into<Cow<'static, str>>
>>>>>>> 786db9b8
{
    if !f(value) {
        Err(Error::validation(msg.into()))?
    }

    Ok(())
}

/// _Try_ With validator: succeeds when an arbitrary function or closure does.
///
/// Along with [`with`], this is the most generic validator. It succeeds
/// excactly when `f` returns `Ok` and fails otherwise.
///
/// On failure, returns a validation error with the message in the `Err`
/// variant converted into a string.
///
/// # Example
///
/// Assuming `Token` has a `from_str` method:
///
/// ```rust
/// # use rocket::form::FromForm;
/// # impl FromStr for Token<'_> {
/// #     type Err = &'static str;
/// #     fn from_str(s: &str) -> Result<Self, Self::Err> { todo!() }
/// # }
/// use std::str::FromStr;
///
/// #[derive(FromForm)]
/// #[field(validate = try_with(|s| Token::from_str(s)))]
/// struct Token<'r>(&'r str);
///
/// #[derive(FromForm)]
/// #[field(validate = try_with(|s| s.parse::<Token>()))]
/// struct Token2<'r>(&'r str);
/// ```
pub fn try_with<'v, V, F, T, E>(value: V, f: F) -> Result<'v, ()>
<<<<<<< HEAD
where
    F: FnOnce(V) -> std::result::Result<T, E>,
    E: std::fmt::Display,
{
    match f(value) {
        Ok(_) => Ok(()),
        Err(e) => Err(Error::validation(e.to_string()).into()),
=======
    where F: FnOnce(V) -> std::result::Result<T, E>,
          E: std::fmt::Display
{
    match f(value) {
        Ok(_) => Ok(()),
        Err(e) => Err(Error::validation(e.to_string()).into())
>>>>>>> 786db9b8
    }
}<|MERGE_RESOLUTION|>--- conflicted
+++ resolved
@@ -80,20 +80,13 @@
 
 use std::borrow::Cow;
 use std::convert::TryInto;
+use std::ops::{RangeBounds, Bound};
 use std::fmt::Debug;
-use std::ops::{Bound, RangeBounds};
 
 use crate::data::{ByteUnit, Capped};
 use rocket_http::ContentType;
 
-<<<<<<< HEAD
-use crate::{
-    form::{Error, Result},
-    fs::TempFile,
-};
-=======
 use crate::{fs::TempFile, form::{Result, Error}};
->>>>>>> 786db9b8
 
 crate::export! {
     /// A helper macro for custom validation error messages.
@@ -195,8 +188,7 @@
 /// }
 /// ```
 pub fn eq<'v, A, B>(a: &A, b: B) -> Result<'v, ()>
-where
-    A: PartialEq<B>,
+    where A: PartialEq<B>
 {
     if a != &b {
         Err(Error::validation("value does not match expected value"))?
@@ -233,13 +225,7 @@
 /// }
 /// ```
 pub fn dbg_eq<'v, A, B>(a: &A, b: B) -> Result<'v, ()>
-<<<<<<< HEAD
-where
-    A: PartialEq<B>,
-    B: Debug,
-=======
     where A: PartialEq<B>, B: Debug
->>>>>>> 786db9b8
 {
     if a != &b {
         Err(Error::validation(format!("value must be {:?}", b)))?
@@ -279,8 +265,7 @@
 /// }
 /// ```
 pub fn neq<'v, A, B>(a: &A, b: B) -> Result<'v, ()>
-where
-    A: PartialEq<B>,
+    where A: PartialEq<B>
 {
     if a == &b {
         Err(Error::validation("value is equal to an invalid value"))?
@@ -332,53 +317,18 @@
 impl_len!(<K, V> std::collections::BTreeMap<K, V> => usize);
 
 impl Len<ByteUnit> for TempFile<'_> {
-    fn len(&self) -> ByteUnit {
-        self.len().into()
-    }
-    fn len_into_u64(len: ByteUnit) -> u64 {
-        len.into()
-    }
-    fn zero_len() -> ByteUnit {
-        ByteUnit::from(0)
-    }
+    fn len(&self) -> ByteUnit { self.len().into() }
+    fn len_into_u64(len: ByteUnit) -> u64 { len.into() }
+    fn zero_len() -> ByteUnit { ByteUnit::from(0) }
 }
 
 impl<L, T: Len<L> + ?Sized> Len<L> for &T {
-    fn len(&self) -> L {
-        <T as Len<L>>::len(self)
-    }
-    fn len_into_u64(len: L) -> u64 {
-        T::len_into_u64(len)
-    }
-    fn zero_len() -> L {
-        T::zero_len()
-    }
+    fn len(&self) -> L { <T as Len<L>>::len(self) }
+    fn len_into_u64(len: L) -> u64 { T::len_into_u64(len) }
+    fn zero_len() -> L { T::zero_len() }
 }
 
 impl<L, T: Len<L>> Len<L> for Option<T> {
-<<<<<<< HEAD
-    fn len(&self) -> L {
-        self.as_ref().map(|v| v.len()).unwrap_or_else(T::zero_len)
-    }
-    fn len_into_u64(len: L) -> u64 {
-        T::len_into_u64(len)
-    }
-    fn zero_len() -> L {
-        T::zero_len()
-    }
-}
-
-impl<L, T: Len<L>> Len<L> for Capped<T> {
-    fn len(&self) -> L {
-        self.value.len()
-    }
-    fn len_into_u64(len: L) -> u64 {
-        T::len_into_u64(len)
-    }
-    fn zero_len() -> L {
-        T::zero_len()
-    }
-=======
     fn len(&self) -> L { self.as_ref().map(|v| v.len()).unwrap_or_else(T::zero_len) }
     fn len_into_u64(len: L) -> u64 { T::len_into_u64(len) }
     fn zero_len() -> L { T::zero_len() }
@@ -388,45 +338,12 @@
     fn len(&self) -> L { self.value.len() }
     fn len_into_u64(len: L) -> u64 { T::len_into_u64(len) }
     fn zero_len() -> L { T::zero_len() }
->>>>>>> 786db9b8
 }
 
 impl<L, T: Len<L>> Len<L> for Result<'_, T> {
-    fn len(&self) -> L {
-        self.as_ref().ok().len()
-    }
-    fn len_into_u64(len: L) -> u64 {
-        T::len_into_u64(len)
-    }
-    fn zero_len() -> L {
-        T::zero_len()
-    }
-}
-
-#[cfg(feature = "json")]
-impl<L, T: Len<L>> Len<L> for crate::serde::json::Json<T> {
-    fn len(&self) -> L {
-        self.0.len()
-    }
-    fn len_into_u64(len: L) -> u64 {
-        T::len_into_u64(len)
-    }
-    fn zero_len() -> L {
-        T::zero_len()
-    }
-}
-
-#[cfg(feature = "msgpack")]
-impl<L, T: Len<L>> Len<L> for crate::serde::msgpack::MsgPack<T> {
-    fn len(&self) -> L {
-        self.0.len()
-    }
-    fn len_into_u64(len: L) -> u64 {
-        T::len_into_u64(len)
-    }
-    fn zero_len() -> L {
-        T::zero_len()
-    }
+    fn len(&self) -> L { self.as_ref().ok().len() }
+    fn len_into_u64(len: L) -> u64 { T::len_into_u64(len) }
+    fn zero_len() -> L { T::zero_len() }
 }
 
 #[cfg(feature = "json")]
@@ -478,16 +395,15 @@
 /// }
 /// ```
 pub fn len<'v, V, L, R>(value: V, range: R) -> Result<'v, ()>
-where
-    V: Len<L>,
-    L: Copy + PartialOrd,
-    R: RangeBounds<L>,
+    where V: Len<L>,
+          L: Copy + PartialOrd,
+          R: RangeBounds<L>
 {
     if !range.contains(&value.len()) {
         let start = match range.start_bound() {
             Bound::Included(v) => Some(V::len_into_u64(*v)),
             Bound::Excluded(v) => Some(V::len_into_u64(*v).saturating_add(1)),
-            Bound::Unbounded => None,
+            Bound::Unbounded => None
         };
 
         let end = match range.end_bound() {
@@ -620,8 +536,7 @@
 /// }
 /// ```
 pub fn contains<'v, V, I>(value: V, item: I) -> Result<'v, ()>
-where
-    V: Contains<I>,
+    where V: Contains<I>
 {
     if !value.contains(item) {
         Err(Error::validation("value does not contain expected item"))?
@@ -660,13 +575,7 @@
 /// }
 /// ```
 pub fn dbg_contains<'v, V, I>(value: V, item: I) -> Result<'v, ()>
-<<<<<<< HEAD
-where
-    V: Contains<I>,
-    I: Debug + Copy,
-=======
     where V: Contains<I>, I: Debug + Copy
->>>>>>> 786db9b8
 {
     if !value.contains(item) {
         Err(Error::validation(format!("value must contain {:?}", item)))?
@@ -709,8 +618,7 @@
 /// }
 /// ```
 pub fn omits<'v, V, I>(value: V, item: I) -> Result<'v, ()>
-where
-    V: Contains<I>,
+    where V: Contains<I>
 {
     if value.contains(item) {
         Err(Error::validation("value contains a disallowed item"))?
@@ -751,19 +659,10 @@
 /// }
 /// ```
 pub fn dbg_omits<'v, V, I>(value: V, item: I) -> Result<'v, ()>
-<<<<<<< HEAD
-where
-    V: Contains<I>,
-    I: Copy + Debug,
-=======
     where V: Contains<I>, I: Copy + Debug
->>>>>>> 786db9b8
 {
     if value.contains(item) {
-        Err(Error::validation(format!(
-            "value cannot contain {:?}",
-            item
-        )))?
+        Err(Error::validation(format!("value cannot contain {:?}", item)))?
     }
 
     Ok(())
@@ -790,9 +689,7 @@
 /// }
 /// ```
 pub fn range<'v, V, R>(value: &V, range: R) -> Result<'v, ()>
-where
-    V: TryInto<isize> + Copy,
-    R: RangeBounds<isize>,
+    where V: TryInto<isize> + Copy, R: RangeBounds<isize>
 {
     if let Ok(v) = (*value).try_into() {
         if range.contains(&v) {
@@ -803,7 +700,7 @@
     let start = match range.start_bound() {
         Bound::Included(v) => Some(*v),
         Bound::Excluded(v) => Some(v.saturating_add(1)),
-        Bound::Unbounded => None,
+        Bound::Unbounded => None
     };
 
     let end = match range.end_bound() {
@@ -811,6 +708,7 @@
         Bound::Excluded(v) => Some(v.saturating_sub(1)),
         Bound::Unbounded => None,
     };
+
 
     Err((start, end))?
 }
@@ -843,11 +741,10 @@
 /// }
 /// ```
 pub fn one_of<'v, V, I, R>(value: V, items: R) -> Result<'v, ()>
-where
-    V: Contains<I>,
-    I: Debug,
-    R: IntoIterator<Item = I>,
-    <R as IntoIterator>::IntoIter: Clone,
+    where V: Contains<I>,
+          I: Debug,
+          R: IntoIterator<Item = I>,
+          <R as IntoIterator>::IntoIter: Clone
 {
     let items = items.into_iter();
     for item in items.clone() {
@@ -856,7 +753,9 @@
         }
     }
 
-    let choices: Vec<Cow<'_, str>> = items.map(|item| format!("{:?}", item).into()).collect();
+    let choices: Vec<Cow<'_, str>> = items
+        .map(|item| format!("{:?}", item).into())
+        .collect();
 
     Err(choices)?
 }
@@ -896,10 +795,7 @@
         }
     }
 
-    let msg = match (
-        file.content_type().and_then(|c| c.extension()),
-        r#type.extension(),
-    ) {
+    let msg = match (file.content_type().and_then(|c| c.extension()), r#type.extension()) {
         (Some(a), Some(b)) => format!("invalid file type: .{}, must be .{}", a, b),
         (Some(a), None) => format!("invalid file type: .{}, must be {}", a, r#type),
         (None, Some(b)) => format!("file type must be .{}", b),
@@ -950,14 +846,8 @@
 /// }
 /// ```
 pub fn with<'v, V, F, M>(value: V, f: F, msg: M) -> Result<'v, ()>
-<<<<<<< HEAD
-where
-    F: FnOnce(V) -> bool,
-    M: Into<Cow<'static, str>>,
-=======
     where F: FnOnce(V) -> bool,
           M: Into<Cow<'static, str>>
->>>>>>> 786db9b8
 {
     if !f(value) {
         Err(Error::validation(msg.into()))?
@@ -995,21 +885,11 @@
 /// struct Token2<'r>(&'r str);
 /// ```
 pub fn try_with<'v, V, F, T, E>(value: V, f: F) -> Result<'v, ()>
-<<<<<<< HEAD
-where
-    F: FnOnce(V) -> std::result::Result<T, E>,
-    E: std::fmt::Display,
-{
-    match f(value) {
-        Ok(_) => Ok(()),
-        Err(e) => Err(Error::validation(e.to_string()).into()),
-=======
     where F: FnOnce(V) -> std::result::Result<T, E>,
           E: std::fmt::Display
 {
     match f(value) {
         Ok(_) => Ok(()),
         Err(e) => Err(Error::validation(e.to_string()).into())
->>>>>>> 786db9b8
     }
 }