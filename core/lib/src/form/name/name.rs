--- conflicted
+++ resolved
@@ -2,8 +2,8 @@
 
 use ref_cast::RefCast;
 
+use crate::http::RawStr;
 use crate::form::name::*;
-use crate::http::RawStr;
 
 /// A field name composed of keys.
 ///
@@ -218,11 +218,7 @@
     }
 }
 
-<<<<<<< HEAD
-impl Eq for Name {}
-=======
 impl Eq for Name { }
->>>>>>> 786db9b8
 
 impl std::hash::Hash for Name {
     fn hash<H: std::hash::Hasher>(&self, state: &mut H) {
