use std::ops::{Deref, DerefMut};

<<<<<<< HEAD
=======
use crate::Request;
use crate::outcome::try_outcome;
>>>>>>> 786db9b8
use crate::data::{Data, FromData, Outcome};
use crate::form::parser::{Buffer, Parser, RawStrParser};
use crate::form::prelude::*;
use crate::http::{ext::IntoOwned, RawStr};
use crate::outcome::try_outcome;
use crate::Request;

/// A data guard for [`FromForm`] types.
///
/// This type implements the [`FromData`] trait. It provides a generic means to
/// parse arbitrary structures from incoming form data.
///
/// See the [forms guide](https://rocket.rs/v0.5-rc/guide/requests#forms) for
/// general form support documentation.
///
/// # Leniency
///
/// A `Form<T>` will parse successfully from an incoming form if the form
/// contains a superset of the fields in `T`. Said another way, a `Form<T>`
/// automatically discards extra fields without error. For instance, if an
/// incoming form contains the fields "a", "b", and "c" while `T` only contains
/// "a" and "c", the form _will_ parse as `Form<T>`. To parse strictly, use the
/// [`Strict`](crate::form::Strict) form guard.
///
/// # Usage
///
/// This type can be used with any type that implements the `FromForm` trait.
/// The trait can be automatically derived; see the [`FromForm`] documentation
/// for more information on deriving or implementing the trait.
///
/// Because `Form` implements `FromData`, it can be used directly as a target of
/// the `data = "<param>"` route parameter as long as its generic type
/// implements the `FromForm` trait:
///
/// ```rust
/// # #[macro_use] extern crate rocket;
/// use rocket::form::Form;
/// use rocket::http::RawStr;
///
/// #[derive(FromForm)]
/// struct UserInput<'r> {
///     value: &'r str
/// }
///
/// #[post("/submit", data = "<user_input>")]
/// fn submit_task(user_input: Form<UserInput<'_>>) -> String {
///     format!("Your value: {}", user_input.value)
/// }
/// ```
///
/// A type of `Form<T>` automatically dereferences into an `&T` or `&mut T`,
/// though you can also transform a `Form<T>` into a `T` by calling
/// [`into_inner()`](Form::into_inner()). Thanks to automatic dereferencing, you
/// can access fields of `T` transparently through a `Form<T>`, as seen above
/// with `user_input.value`.
///
/// ## Data Limits
///
/// The total amount of data accepted by the `Form` data guard is limited by the
/// following limits:
///
/// | Limit Name  | Default | Description                        |
/// |-------------|---------|------------------------------------|
/// | `form`      | 32KiB   | total limit for url-encoded forms  |
/// | `data-form` | 2MiB    | total limit for multipart forms    |
/// | `*`         | N/A     | each field type has its own limits |
///
/// As noted above, each form field type (a form guard) typically imposes its
/// own limits. For example, the `&str` form guard imposes a data limit of
/// `string` when multipart data is streamed.
///
/// ### URL-Encoded Forms
///
/// The `form` limit specifies the data limit for an entire url-encoded form
/// data. It defaults to 32KiB. URL-encoded form data is percent-decoded, stored
/// in-memory, and parsed into [`ValueField`]s. If the incoming data exceeds
/// this limit, the `Form` data guard fails without attempting to parse fields
/// with a `413: Payload Too Large` error.
///
/// ### Multipart Forms
///
/// The `data-form` limit specifies the data limit for an entire multipart form
/// data stream. It defaults to 2MiB. Multipart data is streamed, and form
/// fields are processed into [`DataField`]s or [`ValueField`]s as they arrive.
/// If the commulative data received while streaming exceeds the limit, parsing
/// is aborted, an error is created and pushed via [`FromForm::push_error()`],
/// and the form is finalized.
///
/// ### Individual Fields
///
/// Individual fields _may_ have data limits as well. The type of the field
/// determines whether there is a data limit. For instance, the `&str` type
/// imposes the `string` data limit. Consult the type's documentation or
/// [`FromFormField`] for details.
///
/// ### Changing Limits
///
/// To change data limits, set the `limits.form` and/or `limits.data-form`
/// configuration parameters. For instance, to increase the URL-encoded forms
/// limit to 128KiB for all environments, you might add the following to your
/// `Rocket.toml`:
///
/// ```toml
/// [global.limits]
/// form = 128KiB
/// ```
///
/// See the [`Limits`](crate::data::Limits) and [`config`](crate::config) docs
/// for more.
#[derive(Debug, PartialEq, Eq, PartialOrd, Ord)]
pub struct Form<T>(T);

impl<T> Form<T> {
    /// Consumes `self` and returns the inner value.
    ///
    /// Note that since `Form` implements [`Deref`] and [`DerefMut`] with
    /// target `T`, reading and writing an inner value can be accomplished
    /// transparently.
    ///
    /// # Example
    ///
    /// ```rust
    /// # #[macro_use] extern crate rocket;
    /// use rocket::form::Form;
    ///
    /// #[derive(FromForm)]
    /// struct MyForm {
    ///     field: String,
    /// }
    ///
    /// #[post("/submit", data = "<form>")]
    /// fn submit(form: Form<MyForm>) -> String {
    ///     // We can read or mutate a value transparently:
    ///     let field: &str = &form.field;
    ///
    ///     // To gain ownership, however, use `into_inner()`:
    ///     form.into_inner().field
    /// }
    /// ```
    pub fn into_inner(self) -> T {
        self.0
    }
}

impl<T> From<T> for Form<T> {
    #[inline]
    fn from(val: T) -> Form<T> {
        Form(val)
    }
}

impl<'r, T: FromForm<'r>> Form<T> {
    /// Leniently parses a `T` from a **percent-decoded**
    /// `x-www-form-urlencoded` form string. Specifically, this method
    /// implements [§5.1 of the WHATWG URL Living Standard] with the exception
    /// of steps 3.4 and 3.5, which are assumed to already be reflected in
    /// `string`, and then parses the fields as `T`.
    ///
    /// [§5.1 of the WHATWG URL Living Standard]: https://url.spec.whatwg.org/#application/x-www-form-urlencoded
    ///
    /// # Example
    ///
    /// ```rust
    /// use rocket::form::{Form, FromForm};
    ///
    /// #[derive(FromForm)]
    /// struct Pet<'r> {
    ///     name: &'r str,
    ///     wags: bool,
    /// }
    ///
    /// let string = "name=Benson Wagger!&wags=true";
    /// let pet: Pet<'_> = Form::parse(string).unwrap();
    /// assert_eq!(pet.name, "Benson Wagger!");
    /// assert_eq!(pet.wags, true);
    /// ```
    #[inline]
    pub fn parse(string: &'r str) -> Result<'r, T> {
        // WHATWG URL Living Standard 5.1 steps 1, 2, 3.1 - 3.3.
        Self::parse_iter(Form::values(string))
    }

    /// Leniently parses a `T` from the **percent-decoded** `fields`.
    /// Specifically, this method implements [§5.1 of the WHATWG URL Living
    /// Standard] with the exception of step 3.
    ///
    /// [§5.1 of the WHATWG URL Living Standard]: https://url.spec.whatwg.org/#application/x-www-form-urlencoded
    ///
    /// # Example
    ///
    /// ```rust
    /// use rocket::form::{Form, FromForm, ValueField};
    ///
    /// #[derive(FromForm)]
    /// struct Pet<'r> {
    ///     name: &'r str,
    ///     wags: bool,
    /// }
    ///
    /// let fields = vec![
    ///     ValueField::parse("name=Bob, the cat. :)"),
    ///     ValueField::parse("wags=no"),
    /// ];
    ///
    /// let pet: Pet<'_> = Form::parse_iter(fields).unwrap();
    /// assert_eq!(pet.name, "Bob, the cat. :)");
    /// assert_eq!(pet.wags, false);
    /// ```
    pub fn parse_iter<I>(fields: I) -> Result<'r, T>
    where
        I: IntoIterator<Item = ValueField<'r>>,
    {
        // WHATWG URL Living Standard 5.1 steps 1, 2, 3.1 - 3.3.
        let mut ctxt = T::init(Options::Lenient);
        fields.into_iter().for_each(|f| T::push_value(&mut ctxt, f));
        T::finalize(ctxt)
    }
}

impl<T: for<'a> FromForm<'a> + 'static> Form<T> {
    /// Leniently parses a `T` from a raw, `x-www-form-urlencoded` form string.
    /// Specifically, this method implements [§5.1 of the WHATWG URL Living
    /// Standard]. Because percent-decoding might modify the input string, the
    /// output type `T` must be `'static`.
    ///
    /// [§5.1 of the WHATWG URL Living Standard]:https://url.spec.whatwg.org/#application/x-www-form-urlencoded
    ///
    /// # Example
    ///
    /// ```rust
    /// use rocket::http::RawStr;
    /// use rocket::form::{Form, FromForm};
    ///
    /// #[derive(FromForm)]
    /// struct Pet {
    ///     name: String,
    ///     wags: bool,
    /// }
    ///
    /// let string = RawStr::new("name=Benson+Wagger%21&wags=true");
    /// let pet: Pet = Form::parse_encoded(string).unwrap();
    /// assert_eq!(pet.name, "Benson Wagger!");
    /// assert_eq!(pet.wags, true);
    /// ```
    pub fn parse_encoded(string: &RawStr) -> Result<'static, T> {
        let buffer = Buffer::new();
        let mut ctxt = T::init(Options::Lenient);
        for field in RawStrParser::new(&buffer, string) {
            T::push_value(&mut ctxt, field)
        }

        T::finalize(ctxt).map_err(|e| e.into_owned())
    }
}

impl Form<()> {
    /// Returns an iterator of fields parsed from a `x-www-form-urlencoded` form
    /// string. Specifically, this method implements steps 1, 2, and 3.1 - 3.3
    /// of [§5.1 of the WHATWG URL Living Standard]. Fields in the returned
    /// iterator _are not_ percent-decoded.
    ///
    /// [§5.1 of the WHATWG URL Living Standard]:https://url.spec.whatwg.org/#application/x-www-form-urlencoded
    ///
    /// # Example
    ///
    /// ```rust
    /// use rocket::form::{Form, ValueField};
    ///
    /// let string = "name=Bobby Brown&&&email=me@rocket.rs";
    /// let mut values = Form::values(string);
    /// assert_eq!(values.next().unwrap(), ValueField::parse("name=Bobby Brown"));
    /// assert_eq!(values.next().unwrap(), ValueField::parse("email=me@rocket.rs"));
    /// assert!(values.next().is_none());
    /// ```
    pub fn values(string: &str) -> impl Iterator<Item = ValueField<'_>> {
        // WHATWG URL Living Standard 5.1 steps 1, 2, 3.1 - 3.3.
        string
            .split('&')
            .filter(|s| !s.is_empty())
            .map(ValueField::parse)
    }
}

impl<T> Deref for Form<T> {
    type Target = T;

    fn deref(&self) -> &Self::Target {
        &self.0
    }
}

impl<T> DerefMut for Form<T> {
    fn deref_mut(&mut self) -> &mut Self::Target {
        &mut self.0
    }
}

#[crate::async_trait]
impl<'r, T: FromForm<'r>> FromData<'r> for Form<T> {
    type Error = Errors<'r>;

    async fn from_data(req: &'r Request<'_>, data: Data<'r>) -> Outcome<'r, Self> {
        use either::Either;

        let mut parser = try_outcome!(Parser::new(req, data).await);
        let mut context = T::init(Options::Lenient);
        while let Some(field) = parser.next().await {
            match field {
                Ok(Either::Left(value)) => T::push_value(&mut context, value),
                Ok(Either::Right(data)) => T::push_data(&mut context, data).await,
                Err(e) => T::push_error(&mut context, e),
            }
        }

        match T::finalize(context) {
            Ok(value) => Outcome::Success(Form(value)),
            Err(e) => Outcome::Failure((e.status(), e)),
        }
    }
}<|MERGE_RESOLUTION|>--- conflicted
+++ resolved
@@ -1,16 +1,11 @@
 use std::ops::{Deref, DerefMut};
 
-<<<<<<< HEAD
-=======
 use crate::Request;
 use crate::outcome::try_outcome;
->>>>>>> 786db9b8
 use crate::data::{Data, FromData, Outcome};
-use crate::form::parser::{Buffer, Parser, RawStrParser};
+use crate::http::{RawStr, ext::IntoOwned};
+use crate::form::parser::{Parser, RawStrParser, Buffer};
 use crate::form::prelude::*;
-use crate::http::{ext::IntoOwned, RawStr};
-use crate::outcome::try_outcome;
-use crate::Request;
 
 /// A data guard for [`FromForm`] types.
 ///
@@ -214,8 +209,7 @@
     /// assert_eq!(pet.wags, false);
     /// ```
     pub fn parse_iter<I>(fields: I) -> Result<'r, T>
-    where
-        I: IntoIterator<Item = ValueField<'r>>,
+        where I: IntoIterator<Item = ValueField<'r>>
     {
         // WHATWG URL Living Standard 5.1 steps 1, 2, 3.1 - 3.3.
         let mut ctxt = T::init(Options::Lenient);
@@ -281,8 +275,7 @@
     /// ```
     pub fn values(string: &str) -> impl Iterator<Item = ValueField<'_>> {
         // WHATWG URL Living Standard 5.1 steps 1, 2, 3.1 - 3.3.
-        string
-            .split('&')
+        string.split('&')
             .filter(|s| !s.is_empty())
             .map(ValueField::parse)
     }
