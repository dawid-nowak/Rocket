//! Types representing various errors that can occur in a Rocket application.

use std::sync::atomic::{AtomicBool, Ordering};
use std::{fmt, io};

use figment::Profile;
use yansi::Paint;

/// An error that occurs during launch.
///
/// An `Error` is returned by [`launch()`](crate::Rocket::launch()) when
/// launching an application fails or, more rarely, when the runtime fails after
/// lauching.
///
/// # Panics
///
/// A value of this type panics if it is dropped without first being inspected.
/// An _inspection_ occurs when any method is called. For instance, if
/// `println!("Error: {}", e)` is called, where `e: Error`, the `Display::fmt`
/// method being called by `println!` results in `e` being marked as inspected;
/// a subsequent `drop` of the value will _not_ result in a panic. The following
/// snippet illustrates this:
///
/// ```rust
/// # let _ = async {
/// if let Err(error) = rocket::build().launch().await {
///     // This println "inspects" the error.
///     println!("Launch failed! Error: {}", error);
///
///     // This call to drop (explicit here for demonstration) will do nothing.
///     drop(error);
/// }
/// # };
/// ```
///
/// When a value of this type panics, the corresponding error message is pretty
/// printed to the console. The following illustrates this:
///
/// ```rust
/// # let _ = async {
/// let error = rocket::build().launch().await;
///
/// // This call to drop (explicit here for demonstration) will result in
/// // `error` being pretty-printed to the console along with a `panic!`.
/// drop(error);
/// # };
/// ```
///
/// # Usage
///
/// An `Error` value should usually be allowed to `drop` without inspection.
/// There are at least two exceptions:
///
///   1. If you are writing a library or high-level application on-top of
///      Rocket, you likely want to inspect the value before it drops to avoid a
///      Rocket-specific `panic!`. This typically means simply printing the
///      value.
///
///   2. You want to display your own error messages.
pub struct Error {
    handled: AtomicBool,
    kind: ErrorKind,
}

/// The kind error that occurred.
///
/// In almost every instance, a launch error occurs because of an I/O error;
/// this is represented by the `Io` variant. A launch error may also occur
/// because of ill-defined routes that lead to collisions or because a fairing
/// encountered an error; these are represented by the `Collision` and
/// `FailedFairing` variants, respectively.
#[derive(Debug)]
#[non_exhaustive]
pub enum ErrorKind {
    /// Binding to the provided address/port failed.
    Bind(io::Error),
    /// An I/O error occurred during launch.
    Io(io::Error),
    /// An I/O error occurred in the runtime.
    Runtime(Box<dyn std::error::Error + Send + Sync>),
    /// A valid [`Config`](crate::Config) could not be extracted from the
    /// configured figment.
    Config(figment::Error),
    /// Route collisions were detected.
    Collisions(crate::router::Collisions),
    /// Launch fairing(s) failed.
    FailedFairings(Vec<crate::fairing::Info>),
    /// Sentinels requested abort.
    SentinelAborts(Vec<crate::sentinel::Sentry>),
    /// The configuration profile is not debug but not secret key is configured.
    InsecureSecretKey(Profile),
}

impl From<ErrorKind> for Error {
    fn from(kind: ErrorKind) -> Self {
        Error::new(kind)
    }
}

impl Error {
    #[inline(always)]
    pub(crate) fn new(kind: ErrorKind) -> Error {
        Error {
            handled: AtomicBool::new(false),
            kind,
        }
    }

    #[inline(always)]
    fn was_handled(&self) -> bool {
        self.handled.load(Ordering::Acquire)
    }

    #[inline(always)]
    fn mark_handled(&self) {
        self.handled.store(true, Ordering::Release)
    }

    /// Retrieve the `kind` of the launch error.
    ///
    /// # Example
    ///
    /// ```rust
    /// use rocket::error::ErrorKind;
    ///
    /// # let _ = async {
    /// if let Err(error) = rocket::build().launch().await {
    ///     match error.kind() {
    ///         ErrorKind::Io(e) => println!("found an i/o launch error: {}", e),
    ///         e => println!("something else happened: {}", e)
    ///     }
    /// }
    /// # };
    /// ```
    #[inline]
    pub fn kind(&self) -> &ErrorKind {
        self.mark_handled();
        &self.kind
    }
}

impl std::error::Error for Error {}

impl fmt::Display for ErrorKind {
    #[inline]
    fn fmt(&self, f: &mut fmt::Formatter<'_>) -> fmt::Result {
        match self {
            ErrorKind::Bind(e) => write!(f, "binding failed: {}", e),
            ErrorKind::Io(e) => write!(f, "I/O error: {}", e),
            ErrorKind::Collisions(_) => "collisions detected".fmt(f),
            ErrorKind::FailedFairings(_) => "launch fairing(s) failed".fmt(f),
            ErrorKind::Runtime(e) => write!(f, "runtime error: {}", e),
            ErrorKind::InsecureSecretKey(_) => "insecure secret key config".fmt(f),
            ErrorKind::Config(_) => "failed to extract configuration".fmt(f),
            ErrorKind::SentinelAborts(_) => "sentinel(s) aborted".fmt(f),
        }
    }
}

impl fmt::Debug for Error {
    #[inline]
    fn fmt(&self, f: &mut fmt::Formatter<'_>) -> fmt::Result {
        self.mark_handled();
        self.kind().fmt(f)
    }
}

impl fmt::Display for Error {
    #[inline]
    fn fmt(&self, f: &mut fmt::Formatter<'_>) -> fmt::Result {
        self.mark_handled();
        write!(f, "{}", self.kind())
    }
}

impl Drop for Error {
    fn drop(&mut self) {
        // Don't panic if the message has been seen. Don't double-panic.
        if self.was_handled() || std::thread::panicking() {
<<<<<<< HEAD
            return;
=======
            return
>>>>>>> 786db9b8
        }

        match self.kind() {
            ErrorKind::Bind(ref error) => {
                error_span!(
                    "bind_error",
                    "Rocket failed to bind network socket to given address/port."
                )
                .in_scope(|| {
                    info!(%error);
                });
                panic!("aborting due to socket bind error");
            }
            ErrorKind::Io(ref error) => {
                error_span!("io_error", "Rocket failed to launch due to an I/O error.").in_scope(
                    || {
                        info!(%error);
                    },
                );
                panic!("aborting due to i/o error");
            }
            ErrorKind::Collisions(ref collisions) => {
                fn log_collisions<T: fmt::Display>(kind: &str, collisions: &[(T, T)]) {
                    if collisions.is_empty() {
                        return;
                    }

                    let span = error_span!(
                        "collisions",
                        "Rocket failed to launch due to the following {} collisions:",
                        kind
                    );
                    let _e = span.enter();
                    for &(ref a, ref b) in collisions {
                        info!("{} {} {}", a, Paint::red("collides with").italic(), b)
                    }
                }

                log_collisions("route", &collisions.routes);
                log_collisions("catcher", &collisions.catchers);

                info!("Note: Route collisions can usually be resolved by ranking routes.");
                panic!("routing collisions detected");
            }
            ErrorKind::FailedFairings(ref failures) => {
<<<<<<< HEAD
                error_span!(
                    "fairing_error",
                    "Rocket failed to launch due to failing fairings:"
                )
                .in_scope(|| {
                    for fairing in failures {
                        info!("{}", fairing.name);
                    }
                });
                panic!("aborting due to launch fairing failure");
            }
            ErrorKind::Runtime(ref error) => {
                error_span!("runtime_error", "An error occured in the runtime:").in_scope(|| {
                    info!(%error);
                });
                panic!("aborting due to runtime failure");
            }
            ErrorKind::InsecureSecretKey(ref profile) => {
                error_span!(
                    "insecure_secret_key",
                    "secrets enabled in non-debug without `secret_key`"
                )
                .in_scope(|| {
                    info!("selected profile: {}", Paint::white(profile));
                    info!("disable `secrets` feature or configure a `secret_key`");
                });
=======
                error!("Rocket failed to launch due to failing fairings:");
                for fairing in failures {
                    info_!("{}", fairing.name);
                }

                panic!("aborting due to fairing failure(s)");
            }
            ErrorKind::Runtime(ref err) => {
                error!("An error occurred in the runtime:");
                info_!("{}", err);
                panic!("aborting due to runtime failure");
            }
            ErrorKind::InsecureSecretKey(profile) => {
                error!("secrets enabled in non-debug without `secret_key`");
                info_!("selected profile: {}", Paint::default(profile).bold());
                info_!("disable `secrets` feature or configure a `secret_key`");
>>>>>>> 786db9b8
                panic!("aborting due to insecure configuration")
            }
            ErrorKind::Config(ref error) => {
                crate::config::pretty_print_error(error.clone());
                panic!("aborting due to invalid configuration")
            }
            ErrorKind::SentinelAborts(ref failures) => {
                error!("Rocket failed to launch due to aborting sentinels:");
                for sentry in failures {
                    let name = Paint::default(sentry.type_name).bold();
                    let (file, line, col) = sentry.location;
<<<<<<< HEAD
                    info!("{} ({}:{}:{})", name, file, line, col);
=======
                    info_!("{} ({}:{}:{})", name, file, line, col);
>>>>>>> 786db9b8
                }

                panic!("aborting due to sentinel-triggered abort(s)");
            }
        }
    }
}<|MERGE_RESOLUTION|>--- conflicted
+++ resolved
@@ -1,10 +1,10 @@
 //! Types representing various errors that can occur in a Rocket application.
 
-use std::sync::atomic::{AtomicBool, Ordering};
-use std::{fmt, io};
-
+use std::{io, fmt};
+use std::sync::atomic::{Ordering, AtomicBool};
+
+use yansi::Paint;
 use figment::Profile;
-use yansi::Paint;
 
 /// An error that occurs during launch.
 ///
@@ -59,7 +59,7 @@
 ///   2. You want to display your own error messages.
 pub struct Error {
     handled: AtomicBool,
-    kind: ErrorKind,
+    kind: ErrorKind
 }
 
 /// The kind error that occurred.
@@ -100,10 +100,7 @@
 impl Error {
     #[inline(always)]
     pub(crate) fn new(kind: ErrorKind) -> Error {
-        Error {
-            handled: AtomicBool::new(false),
-            kind,
-        }
+        Error { handled: AtomicBool::new(false), kind }
     }
 
     #[inline(always)]
@@ -177,11 +174,7 @@
     fn drop(&mut self) {
         // Don't panic if the message has been seen. Don't double-panic.
         if self.was_handled() || std::thread::panicking() {
-<<<<<<< HEAD
-            return;
-=======
             return
->>>>>>> 786db9b8
         }
 
         match self.kind() {
@@ -227,7 +220,6 @@
                 panic!("routing collisions detected");
             }
             ErrorKind::FailedFairings(ref failures) => {
-<<<<<<< HEAD
                 error_span!(
                     "fairing_error",
                     "Rocket failed to launch due to failing fairings:"
@@ -254,24 +246,6 @@
                     info!("selected profile: {}", Paint::white(profile));
                     info!("disable `secrets` feature or configure a `secret_key`");
                 });
-=======
-                error!("Rocket failed to launch due to failing fairings:");
-                for fairing in failures {
-                    info_!("{}", fairing.name);
-                }
-
-                panic!("aborting due to fairing failure(s)");
-            }
-            ErrorKind::Runtime(ref err) => {
-                error!("An error occurred in the runtime:");
-                info_!("{}", err);
-                panic!("aborting due to runtime failure");
-            }
-            ErrorKind::InsecureSecretKey(profile) => {
-                error!("secrets enabled in non-debug without `secret_key`");
-                info_!("selected profile: {}", Paint::default(profile).bold());
-                info_!("disable `secrets` feature or configure a `secret_key`");
->>>>>>> 786db9b8
                 panic!("aborting due to insecure configuration")
             }
             ErrorKind::Config(ref error) => {
@@ -283,11 +257,7 @@
                 for sentry in failures {
                     let name = Paint::default(sentry.type_name).bold();
                     let (file, line, col) = sentry.location;
-<<<<<<< HEAD
                     info!("{} ({}:{}:{})", name, file, line, col);
-=======
-                    info_!("{} ({}:{}:{})", name, file, line, col);
->>>>>>> 786db9b8
                 }
 
                 panic!("aborting due to sentinel-triggered abort(s)");
