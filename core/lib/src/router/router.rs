--- conflicted
+++ resolved
@@ -1,10 +1,10 @@
 use std::collections::HashMap;
 
+use crate::request::Request;
 use crate::http::{Method, Status};
-use crate::request::Request;
-
+
+use crate::{Route, Catcher};
 use crate::router::Collide;
-use crate::{Catcher, Route};
 
 #[derive(Debug, Default)]
 pub(crate) struct Router {
@@ -32,17 +32,7 @@
     pub fn add_catcher(&mut self, catcher: Catcher) {
         let catchers = self.catchers.entry(catcher.code).or_default();
         catchers.push(catcher);
-<<<<<<< HEAD
-        catchers.sort_by(|a, b| {
-            b.base
-                .path()
-                .segments()
-                .len()
-                .cmp(&a.base.path().segments().len())
-        })
-=======
         catchers.sort_by(|a, b| b.base.path().segments().len().cmp(&a.base.path().segments().len()))
->>>>>>> 786db9b8
     }
 
     #[inline]
@@ -57,11 +47,10 @@
 
     pub fn route<'r, 'a: 'r>(
         &'a self,
-        req: &'r Request<'r>,
+        req: &'r Request<'r>
     ) -> impl Iterator<Item = &'a Route> + 'r {
         // Note that routes are presorted by ascending rank on each `add`.
-        self.routes
-            .get(&req.method())
+        self.routes.get(&req.method())
             .into_iter()
             .flat_map(move |routes| routes.iter().filter(move |r| r.matches(req)))
     }
@@ -69,19 +58,15 @@
     // For many catchers, using aho-corasick or similar should be much faster.
     pub fn catch<'r>(&self, status: Status, req: &'r Request<'r>) -> Option<&Catcher> {
         // Note that catchers are presorted by descending base length.
-        let explicit = self
-            .catchers
-            .get(&Some(status.code))
+        let explicit = self.catchers.get(&Some(status.code))
             .and_then(|c| c.iter().find(|c| c.matches(status, req)));
 
-        let default = self
-            .catchers
-            .get(&None)
+        let default = self.catchers.get(&None)
             .and_then(|c| c.iter().find(|c| c.matches(status, req)));
 
         match (explicit, default) {
             (None, None) => None,
-            (None, c @ Some(_)) | (c @ Some(_), None) => c,
+            (None, c@Some(_)) | (c@Some(_), None) => c,
             (Some(a), Some(b)) => {
                 if b.base.path().segments().len() > a.base.path().segments().len() {
                     Some(b)
@@ -93,21 +78,15 @@
     }
 
     fn collisions<'a, I, T>(&self, items: I) -> impl Iterator<Item = (T, T)> + 'a
-<<<<<<< HEAD
-    where
-        I: Iterator<Item = &'a T> + Clone + 'a,
-        T: Collide + Clone + 'a,
-=======
         where I: Iterator<Item = &'a T> + Clone + 'a, T: Collide + Clone + 'a,
->>>>>>> 786db9b8
     {
-        items.clone().enumerate().flat_map(move |(i, a)| {
-            items
-                .clone()
-                .skip(i + 1)
-                .filter(move |b| a.collides_with(b))
-                .map(move |b| (a.clone(), b.clone()))
-        })
+        items.clone().enumerate()
+            .flat_map(move |(i, a)| {
+                items.clone()
+                    .skip(i + 1)
+                    .filter(move |b| a.collides_with(b))
+                    .map(move |b| (a.clone(), b.clone()))
+            })
     }
 
     pub fn finalize(&self) -> Result<(), Collisions> {
@@ -115,7 +94,7 @@
         let catchers: Vec<_> = self.collisions(self.catchers()).collect();
 
         if !routes.is_empty() || !catchers.is_empty() {
-            return Err(Collisions { routes, catchers });
+            return Err(Collisions { routes, catchers })
         }
 
         Ok(())
@@ -126,9 +105,9 @@
 mod test {
     use super::*;
 
-    use crate::http::{uri::Origin, Method, Method::*};
+    use crate::route::dummy_handler;
     use crate::local::blocking::Client;
-    use crate::route::dummy_handler;
+    use crate::http::{Method, Method::*, uri::Origin};
 
     impl Router {
         fn has_collisions(&self) -> bool {
@@ -243,24 +222,12 @@
     fn test_collisions_query() {
         // Query shouldn't affect things when rankless.
         assert!(rankless_route_collisions(&["/hello?<foo>", "/hello"]));
-        assert!(rankless_route_collisions(&[
-            "/<a>?foo=bar",
-            "/hello?foo=bar&cat=fat"
-        ]));
-        assert!(rankless_route_collisions(&[
-            "/<a>?foo=bar",
-            "/hello?foo=bar&cat=fat"
-        ]));
+        assert!(rankless_route_collisions(&["/<a>?foo=bar", "/hello?foo=bar&cat=fat"]));
+        assert!(rankless_route_collisions(&["/<a>?foo=bar", "/hello?foo=bar&cat=fat"]));
         assert!(rankless_route_collisions(&["/<a>", "/<b>?<foo>"]));
-        assert!(rankless_route_collisions(&[
-            "/hello/bob?a=b",
-            "/hello/<b>?d=e"
-        ]));
+        assert!(rankless_route_collisions(&["/hello/bob?a=b", "/hello/<b>?d=e"]));
         assert!(rankless_route_collisions(&["/<foo>?a=b", "/foo?d=e"]));
-        assert!(rankless_route_collisions(&[
-            "/<foo>?a=b&<c>",
-            "/<foo>?d=e&<c>"
-        ]));
+        assert!(rankless_route_collisions(&["/<foo>?a=b&<c>", "/<foo>?d=e&<c>"]));
         assert!(rankless_route_collisions(&["/<foo>?a=b&<c>", "/<foo>?d=e"]));
     }
 
@@ -277,14 +244,8 @@
     #[test]
     fn test_no_collision_when_ranked() {
         assert!(!default_rank_route_collisions(&["/<a>", "/hello"]));
-        assert!(!default_rank_route_collisions(&[
-            "/hello/bob",
-            "/hello/<b>"
-        ]));
-        assert!(!default_rank_route_collisions(&[
-            "/a/b/c/d",
-            "/<a>/<b>/c/d"
-        ]));
+        assert!(!default_rank_route_collisions(&["/hello/bob", "/hello/<b>"]));
+        assert!(!default_rank_route_collisions(&["/a/b/c/d", "/<a>/<b>/c/d"]));
         assert!(!default_rank_route_collisions(&["/hi", "/<hi>"]));
         assert!(!default_rank_route_collisions(&["/a", "/a/<path..>"]));
         assert!(!default_rank_route_collisions(&["/", "/<path..>"]));
@@ -296,10 +257,7 @@
         assert!(!default_rank_route_collisions(&["/foo/<_>", "/foo/bar"]));
 
         assert!(!default_rank_route_collisions(&["/<a>/<b>", "/hello/<b>"]));
-        assert!(!default_rank_route_collisions(&[
-            "/<a>/<b..>",
-            "/hello/<b>"
-        ]));
+        assert!(!default_rank_route_collisions(&["/<a>/<b..>", "/hello/<b>"]));
         assert!(!default_rank_route_collisions(&["/<a..>", "/hello/<b>"]));
         assert!(!default_rank_route_collisions(&["/<a..>", "/hello"]));
         assert!(!default_rank_route_collisions(&["/<a>", "/a/<path..>"]));
@@ -316,10 +274,7 @@
     fn test_collision_when_ranked_query() {
         assert!(default_rank_route_collisions(&["/a?a=b", "/a?c=d"]));
         assert!(default_rank_route_collisions(&["/a?a=b&<b>", "/a?<c>&c=d"]));
-        assert!(default_rank_route_collisions(&[
-            "/a?a=b&<b..>",
-            "/a?<c>&c=d"
-        ]));
+        assert!(default_rank_route_collisions(&["/a?a=b&<b..>", "/a?<c>&c=d"]));
     }
 
     #[test]
@@ -328,10 +283,7 @@
         assert!(!default_rank_route_collisions(&["/hi", "/hi?<c>"]));
         assert!(!default_rank_route_collisions(&["/hi", "/hi?c"]));
         assert!(!default_rank_route_collisions(&["/hi?<c>", "/hi?c"]));
-        assert!(!default_rank_route_collisions(&[
-            "/<foo>?a=b",
-            "/<foo>?c=d&<d>"
-        ]));
+        assert!(!default_rank_route_collisions(&["/<foo>?a=b", "/<foo>?c=d&<d>"]));
     }
 
     fn matches<'a>(router: &'a Router, method: Method, uri: &'a str) -> Vec<&'a Route> {
@@ -418,12 +370,12 @@
     }
 
     macro_rules! assert_ranked_match {
-        ($routes:expr, $to:expr => $want:expr) => {{
+        ($routes:expr, $to:expr => $want:expr) => ({
             let router = router_with_routes($routes);
             assert!(!router.has_collisions());
             let route_path = route(&router, Get, $to).unwrap().uri.to_string();
             assert_eq!(route_path, $want.to_string());
-        }};
+        })
     }
 
     #[test]
