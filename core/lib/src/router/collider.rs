--- conflicted
+++ resolved
@@ -1,5 +1,5 @@
 use crate::catcher::Catcher;
-use crate::route::{Color, Route};
+use crate::route::{Route, Color};
 
 use crate::http::{MediaType, Status};
 use crate::request::Request;
@@ -145,17 +145,12 @@
         return true;
     }
 
-    let route_query_fields = route
-        .uri
-        .metadata
-        .static_query_fields
-        .iter()
+    let route_query_fields = route.uri.metadata.static_query_fields.iter()
         .map(|(k, v)| (k.as_str(), v.as_str()));
 
     for route_seg in route_query_fields {
         if let Some(query) = req.uri().query() {
             if !query.segments().any(|req_seg| req_seg == route_seg) {
-<<<<<<< HEAD
                 trace!("request {} missing static query {:?}", req, route_seg);
                 return false;
             }
@@ -165,13 +160,6 @@
                 req,
                 route_seg
             );
-=======
-                trace_!("request {} missing static query {:?}", req, route_seg);
-                return false;
-            }
-        } else {
-            trace_!("query-less request {} missing static query {:?}", req, route_seg);
->>>>>>> 786db9b8
             return false;
         }
     }
@@ -181,9 +169,7 @@
 
 fn formats_match(route: &Route, request: &Request<'_>) -> bool {
     if !route.method.supports_payload() {
-        route
-            .format
-            .as_ref()
+        route.format.as_ref()
             .and_then(|a| request.format().map(|b| (a, b)))
             .map(|(a, b)| a.collides_with(b))
             .unwrap_or(true)
@@ -191,12 +177,13 @@
         match route.format.as_ref() {
             Some(a) => match request.format() {
                 Some(b) if b.specificity() == 2 => a.collides_with(b),
-                _ => false,
-            },
-            None => true,
-        }
-    }
-}
+                _ => false
+            }
+            None => true
+        }
+    }
+}
+
 
 impl Collide for Catcher {
     /// Determines if two catchers are in conflict: there exists a request for
@@ -206,12 +193,8 @@
     ///  * Have the same base.
     ///  * Have the same status code or are both defaults.
     fn collides_with(&self, other: &Self) -> bool {
-<<<<<<< HEAD
-        self.code == other.code && self.base.path().segments().eq(other.base.path().segments())
-=======
         self.code == other.code
             && self.base.path().segments().eq(other.base.path().segments())
->>>>>>> 786db9b8
     }
 }
 
@@ -223,15 +206,7 @@
     ///  * Its base is a prefix of the normalized/decoded `req.path()`.
     pub(crate) fn matches(&self, status: Status, req: &Request<'_>) -> bool {
         self.code.map_or(true, |code| code == status.code)
-<<<<<<< HEAD
-            && self
-                .base
-                .path()
-                .segments()
-                .prefix_of(req.uri().path().segments())
-=======
             && self.base.path().segments().prefix_of(req.uri().path().segments())
->>>>>>> 786db9b8
     }
 }
 
@@ -240,10 +215,10 @@
     use std::str::FromStr;
 
     use super::*;
+    use crate::route::{Route, dummy_handler};
+    use crate::local::blocking::Client;
+    use crate::http::{Method, Method::*, MediaType, ContentType, Accept};
     use crate::http::uri::Origin;
-    use crate::http::{Accept, ContentType, MediaType, Method, Method::*};
-    use crate::local::blocking::Client;
-    use crate::route::{dummy_handler, Route};
 
     type SimpleRoute = (Method, &'static str);
 
@@ -270,10 +245,7 @@
         assert!(unranked_collide("/a", "/a"));
         assert!(unranked_collide("/hello", "/hello"));
         assert!(unranked_collide("/hello", "/hello/"));
-        assert!(unranked_collide(
-            "/hello/there/how/ar",
-            "/hello/there/how/ar"
-        ));
+        assert!(unranked_collide("/hello/there/how/ar", "/hello/there/how/ar"));
         assert!(unranked_collide("/hello/there", "/hello/there/"));
     }
 
@@ -283,10 +255,7 @@
         assert!(unranked_collide("/<a>", "/b"));
         assert!(unranked_collide("/hello/<name>", "/hello/<person>"));
         assert!(unranked_collide("/hello/<name>/hi", "/hello/<person>/hi"));
-        assert!(unranked_collide(
-            "/hello/<name>/hi/there",
-            "/hello/<person>/hi/there"
-        ));
+        assert!(unranked_collide("/hello/<name>/hi/there", "/hello/<person>/hi/there"));
         assert!(unranked_collide("/<name>/hi/there", "/<person>/hi/there"));
         assert!(unranked_collide("/<name>/hi/there", "/dude/<name>/there"));
         assert!(unranked_collide("/<name>/<a>/<b>", "/<a>/<b>/<c>"));
@@ -440,9 +409,7 @@
     }
 
     fn r_mt_mt_collide<S1, S2>(m: Method, mt1: S1, mt2: S2) -> bool
-    where
-        S1: Into<Option<&'static str>>,
-        S2: Into<Option<&'static str>>,
+        where S1: Into<Option<&'static str>>, S2: Into<Option<&'static str>>
     {
         let mut route_a = Route::new(m, "/", dummy_handler);
         if let Some(mt_str) = mt1.into() {
@@ -504,9 +471,7 @@
     }
 
     fn req_route_mt_collide<S1, S2>(m: Method, mt1: S1, mt2: S2) -> bool
-    where
-        S1: Into<Option<&'static str>>,
-        S2: Into<Option<&'static str>>,
+        where S1: Into<Option<&'static str>>, S2: Into<Option<&'static str>>
     {
         let client = Client::debug_with(vec![]).expect("client");
         let mut req = client.req(m, "/");
@@ -528,24 +493,12 @@
 
     #[test]
     fn test_req_route_mt_collisions() {
-        assert!(req_route_mt_collide(
-            Post,
-            "application/json",
-            "application/json"
-        ));
-        assert!(req_route_mt_collide(
-            Post,
-            "application/json",
-            "application/*"
-        ));
+        assert!(req_route_mt_collide(Post, "application/json", "application/json"));
+        assert!(req_route_mt_collide(Post, "application/json", "application/*"));
         assert!(req_route_mt_collide(Post, "application/json", "*/json"));
         assert!(req_route_mt_collide(Post, "text/html", "*/*"));
 
-        assert!(req_route_mt_collide(
-            Get,
-            "application/json",
-            "application/json"
-        ));
+        assert!(req_route_mt_collide(Get, "application/json", "application/json"));
         assert!(req_route_mt_collide(Get, "text/html", "text/html"));
         assert!(req_route_mt_collide(Get, "text/html", "*/*"));
         assert!(req_route_mt_collide(Get, None, "*/*"));
@@ -565,16 +518,8 @@
         assert!(req_route_mt_collide(Get, None, "text/html"));
         assert!(req_route_mt_collide(Get, None, "application/json"));
 
-        assert!(req_route_mt_collide(
-            Get,
-            "text/html, text/plain",
-            "text/html"
-        ));
-        assert!(req_route_mt_collide(
-            Get,
-            "text/html; q=0.5, text/xml",
-            "text/xml"
-        ));
+        assert!(req_route_mt_collide(Get, "text/html, text/plain", "text/html"));
+        assert!(req_route_mt_collide(Get, "text/html; q=0.5, text/xml", "text/xml"));
 
         assert!(!req_route_mt_collide(Post, None, "text/html"));
         assert!(!req_route_mt_collide(Post, None, "text/*"));
@@ -637,10 +582,9 @@
         assert!(!req_route_path_match("/a/b", "/a/b?<a>&b&<rest..>"));
     }
 
+
     fn catchers_collide<A, B>(a: A, ap: &str, b: B, bp: &str) -> bool
-    where
-        A: Into<Option<u16>>,
-        B: Into<Option<u16>>,
+        where A: Into<Option<u16>>, B: Into<Option<u16>>
     {
         use crate::catcher::dummy_handler as handler;
 
