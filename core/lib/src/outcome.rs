//! Success, failure, and forward handling.
//!
//! The `Outcome<S, E, F>` type is similar to the standard library's `Result<S,
//! E>` type. It is an enum with three variants, each containing a value:
//! `Success(S)`, which represents a successful outcome, `Failure(E)`, which
//! represents a failing outcome, and `Forward(F)`, which represents neither a
//! success or failure, but instead, indicates that processing could not be
//! handled and should instead be _forwarded_ to whatever can handle the
//! processing next.
//!
//! The `Outcome` type is the return type of many of the core Rocket traits,
//! including [`FromRequest`](crate::request::FromRequest), [`FromData`]
//! [`Responder`]. It is also the return type of request handlers via the
//! [`Response`](crate::response::Response) type.
//!
//! [`FromData`]: crate::data::FromData
//! [`Responder`]: crate::response::Responder
//!
//! # Success
//!
//! A successful `Outcome<S, E, F>`, `Success(S)`, is returned from functions
//! that complete successfully. The meaning of a `Success` outcome depends on
//! the context. For instance, the `Outcome` of the `from_data` method of the
//! [`FromData`] trait will be matched against the type expected by
//! the user. For example, consider the following handler:
//!
//! ```rust
//! # use rocket::post;
//! # type S = String;
//! #[post("/", data = "<my_val>")]
//! fn hello(my_val: S) { /* ... */  }
//! ```
//!
//! The [`FromData`] implementation for the type `S` returns an `Outcome` with a
//! `Success(S)`. If `from_data` returns a `Success`, the `Success` value will
//! be unwrapped and the value will be used as the value of `my_val`.
//!
//! # Failure
//!
//! A failure `Outcome<S, E, F>`, `Failure(E)`, is returned when a function
//! fails with some error and no processing can or should continue as a result.
//! The meaning of a failure depends on the context.
//!
//! In Rocket, a `Failure` generally means that a request is taken out of normal
//! processing. The request is then given to the catcher corresponding to some
//! status code. Users can catch failures by requesting a type of `Result<S, E>`
//! or `Option<S>` in request handlers. For example, if a user's handler looks
//! like:
//!
//! ```rust
//! # use rocket::post;
//! # type S = Option<String>;
//! # type E = std::convert::Infallible;
//! #[post("/", data = "<my_val>")]
//! fn hello(my_val: Result<S, E>) { /* ... */ }
//! ```
//!
//! The [`FromData`] implementation for the type `S` returns an `Outcome` with a
//! `Success(S)` and `Failure(E)`. If `from_data` returns a `Failure`, the
//! `Failure` value will be unwrapped and the value will be used as the `Err`
//! value of `my_val` while a `Success` will be unwrapped and used the `Ok`
//! value.
//!
//! # Forward
//!
//! A forward `Outcome<S, E, F>`, `Forward(F)`, is returned when a function
//! wants to indicate that the requested processing should be _forwarded_ to the
//! next available processor. Again, the exact meaning depends on the context.
//!
//! In Rocket, a `Forward` generally means that a request is forwarded to the
//! next available request handler. For example, consider the following request
//! handler:
//!
//! ```rust
//! # use rocket::post;
//! # type S = String;
//! #[post("/", data = "<my_val>")]
//! fn hello(my_val: S) { /* ... */ }
//! ```
//!
//! The [`FromData`] implementation for the type `S` returns an `Outcome` with a
//! `Success(S)`, `Failure(E)`, and `Forward(F)`. If the `Outcome` is a
//! `Forward`, the `hello` handler isn't called. Instead, the incoming request
//! is forwarded, or passed on to, the next matching route, if any. Ultimately,
//! if there are no non-forwarding routes, forwarded requests are handled by the
//! 404 catcher. Similar to `Failure`s, users can catch `Forward`s by requesting
//! a type of `Option<S>`. If an `Outcome` is a `Forward`, the `Option` will be
//! `None`.

use std::fmt;

use yansi::{Color, Paint};

use self::Outcome::*;

/// An enum representing success (`Success`), failure (`Failure`), or
/// forwarding (`Forward`).
///
/// See the [top level documentation](crate::outcome) for detailed information.
#[must_use]
#[derive(Clone, Copy, PartialEq, PartialOrd, Eq, Ord, Hash)]
pub enum Outcome<S, E, F> {
    /// Contains the success value.
    Success(S),
    /// Contains the failure error value.
    Failure(E),
    /// Contains the value to forward on.
    Forward(F),
}

/// Conversion trait from some type into an Outcome type.
pub trait IntoOutcome<S, E, F> {
    /// The type to use when returning an `Outcome::Failure`.
    type Failure: Sized;

    /// The type to use when returning an `Outcome::Forward`.
    type Forward: Sized;

    /// Converts `self` into an `Outcome`. If `self` represents a success, an
    /// `Outcome::Success` is returned. Otherwise, an `Outcome::Failure` is
    /// returned with `failure` as the inner value.
    fn into_outcome(self, failure: Self::Failure) -> Outcome<S, E, F>;

    /// Converts `self` into an `Outcome`. If `self` represents a success, an
    /// `Outcome::Success` is returned. Otherwise, an `Outcome::Forward` is
    /// returned with `forward` as the inner value.
    fn or_forward(self, forward: Self::Forward) -> Outcome<S, E, F>;
}

impl<S, E, F> IntoOutcome<S, E, F> for Option<S> {
    type Failure = E;
    type Forward = F;

    #[inline]
    fn into_outcome(self, failure: E) -> Outcome<S, E, F> {
        match self {
            Some(val) => Success(val),
            None => Failure(failure),
        }
    }

    #[inline]
    fn or_forward(self, forward: F) -> Outcome<S, E, F> {
        match self {
            Some(val) => Success(val),
            None => Forward(forward),
        }
    }
}

impl<S, E, F> Outcome<S, E, F> {
    /// Unwraps the Outcome, yielding the contents of a Success.
    ///
    /// # Panics
    ///
    /// Panics if the value is not `Success`.
    ///
    /// # Examples
    ///
    /// ```rust
    /// # use rocket::outcome::Outcome;
    /// # use rocket::outcome::Outcome::*;
    /// #
    /// let x: Outcome<i32, &str, usize> = Success(10);
    /// assert_eq!(x.unwrap(), 10);
    /// ```
    #[inline]
    #[track_caller]
    pub fn unwrap(self) -> S {
        match self {
            Success(val) => val,
<<<<<<< HEAD
            _ => panic!("unwrapped a non-successful outcome"),
=======
            _ => panic!("unwrapped a non-successful outcome")
>>>>>>> 786db9b8
        }
    }

    /// Unwraps the Outcome, yielding the contents of a Success.
    ///
    /// # Panics
    ///
    /// If the value is not `Success`, panics with the given `message`.
    ///
    /// # Examples
    ///
    /// ```rust
    /// # use rocket::outcome::Outcome;
    /// # use rocket::outcome::Outcome::*;
    /// #
    /// let x: Outcome<i32, &str, usize> = Success(10);
    /// assert_eq!(x.expect("success value"), 10);
    /// ```
    #[inline]
    #[track_caller]
    pub fn expect(self, message: &str) -> S {
        match self {
            Success(val) => val,
<<<<<<< HEAD
            _ => panic!("unwrapped a non-successful outcome: {}", message),
=======
            _ => panic!("unwrapped a non-successful outcome: {}", message)
>>>>>>> 786db9b8
        }
    }

    /// Return true if this `Outcome` is a `Success`.
    ///
    /// # Examples
    ///
    /// ```rust
    /// # use rocket::outcome::Outcome;
    /// # use rocket::outcome::Outcome::*;
    /// #
    /// let x: Outcome<i32, &str, usize> = Success(10);
    /// assert_eq!(x.is_success(), true);
    ///
    /// let x: Outcome<i32, &str, usize> = Failure("Hi! I'm an error.");
    /// assert_eq!(x.is_success(), false);
    ///
    /// let x: Outcome<i32, &str, usize> = Forward(25);
    /// assert_eq!(x.is_success(), false);
    /// ```
    #[inline]
    pub fn is_success(&self) -> bool {
        matches!(self, Success(_))
    }

    /// Return true if this `Outcome` is a `Failure`.
    ///
    /// # Examples
    ///
    /// ```rust
    /// # use rocket::outcome::Outcome;
    /// # use rocket::outcome::Outcome::*;
    /// #
    /// let x: Outcome<i32, &str, usize> = Success(10);
    /// assert_eq!(x.is_failure(), false);
    ///
    /// let x: Outcome<i32, &str, usize> = Failure("Hi! I'm an error.");
    /// assert_eq!(x.is_failure(), true);
    ///
    /// let x: Outcome<i32, &str, usize> = Forward(25);
    /// assert_eq!(x.is_failure(), false);
    /// ```
    #[inline]
    pub fn is_failure(&self) -> bool {
        matches!(self, Failure(_))
    }

    /// Return true if this `Outcome` is a `Forward`.
    ///
    /// # Examples
    ///
    /// ```rust
    /// # use rocket::outcome::Outcome;
    /// # use rocket::outcome::Outcome::*;
    /// #
    /// let x: Outcome<i32, &str, usize> = Success(10);
    /// assert_eq!(x.is_forward(), false);
    ///
    /// let x: Outcome<i32, &str, usize> = Failure("Hi! I'm an error.");
    /// assert_eq!(x.is_forward(), false);
    ///
    /// let x: Outcome<i32, &str, usize> = Forward(25);
    /// assert_eq!(x.is_forward(), true);
    /// ```
    #[inline]
    pub fn is_forward(&self) -> bool {
        matches!(self, Forward(_))
    }

    /// Converts from `Outcome<S, E, F>` to `Option<S>`.
    ///
    /// Returns the `Some` of the `Success` if this is a `Success`, otherwise
    /// returns `None`. `self` is consumed, and all other values are discarded.
    ///
    /// ```rust
    /// # use rocket::outcome::Outcome;
    /// # use rocket::outcome::Outcome::*;
    /// #
    /// let x: Outcome<i32, &str, usize> = Success(10);
    /// assert_eq!(x.succeeded(), Some(10));
    ///
    /// let x: Outcome<i32, &str, usize> = Failure("Hi! I'm an error.");
    /// assert_eq!(x.succeeded(), None);
    ///
    /// let x: Outcome<i32, &str, usize> = Forward(25);
    /// assert_eq!(x.succeeded(), None);
    /// ```
    #[inline]
    pub fn succeeded(self) -> Option<S> {
        match self {
            Success(val) => Some(val),
            _ => None,
        }
    }

    /// Converts from `Outcome<S, E, F>` to `Option<E>`.
    ///
    /// Returns the `Some` of the `Failure` if this is a `Failure`, otherwise
    /// returns `None`. `self` is consumed, and all other values are discarded.
    ///
    /// ```rust
    /// # use rocket::outcome::Outcome;
    /// # use rocket::outcome::Outcome::*;
    /// #
    /// let x: Outcome<i32, &str, usize> = Success(10);
    /// assert_eq!(x.failed(), None);
    ///
    /// let x: Outcome<i32, &str, usize> = Failure("Hi! I'm an error.");
    /// assert_eq!(x.failed(), Some("Hi! I'm an error."));
    ///
    /// let x: Outcome<i32, &str, usize> = Forward(25);
    /// assert_eq!(x.failed(), None);
    /// ```
    #[inline]
    pub fn failed(self) -> Option<E> {
        match self {
            Failure(val) => Some(val),
            _ => None,
        }
    }

    /// Converts from `Outcome<S, E, F>` to `Option<F>`.
    ///
    /// Returns the `Some` of the `Forward` if this is a `Forward`, otherwise
    /// returns `None`. `self` is consumed, and all other values are discarded.
    ///
    /// ```rust
    /// # use rocket::outcome::Outcome;
    /// # use rocket::outcome::Outcome::*;
    /// #
    /// let x: Outcome<i32, &str, usize> = Success(10);
    /// assert_eq!(x.forwarded(), None);
    ///
    /// let x: Outcome<i32, &str, usize> = Failure("Hi! I'm an error.");
    /// assert_eq!(x.forwarded(), None);
    ///
    /// let x: Outcome<i32, &str, usize> = Forward(25);
    /// assert_eq!(x.forwarded(), Some(25));
    /// ```
    #[inline]
    pub fn forwarded(self) -> Option<F> {
        match self {
            Forward(val) => Some(val),
            _ => None,
        }
    }

    /// Returns a `Success` value as `Ok()` or `value` in `Err`. Converts from
    /// `Outcome<S, E, F>` to `Result<S, T>` for a given `T`.
    ///
    /// Returns `Ok` with the `Success` value if this is a `Success`, otherwise
    /// returns an `Err` with the provided value. `self` is consumed, and all
    /// other values are discarded.
    ///
    /// ```rust
    /// # use rocket::outcome::Outcome;
    /// # use rocket::outcome::Outcome::*;
    /// #
    /// let x: Outcome<i32, &str, usize> = Success(10);
    /// assert_eq!(x.success_or(false), Ok(10));
    ///
    /// let x: Outcome<i32, &str, usize> = Failure("Hi! I'm an error.");
    /// assert_eq!(x.success_or(false), Err(false));
    ///
    /// let x: Outcome<i32, &str, usize> = Forward(25);
    /// assert_eq!(x.success_or("whoops"), Err("whoops"));
    /// ```
    #[inline]
    pub fn success_or<T>(self, value: T) -> Result<S, T> {
        match self {
            Success(val) => Ok(val),
            _ => Err(value),
        }
    }

    /// Returns a `Success` value as `Ok()` or `f()` in `Err`. Converts from
    /// `Outcome<S, E, F>` to `Result<S, T>` for a given `T` produced from a
    /// supplied function or closure.
    ///
    /// Returns `Ok` with the `Success` value if this is a `Success`, otherwise
    /// returns an `Err` with the result of calling `f`. `self` is consumed, and
    /// all other values are discarded.
    ///
    /// ```rust
    /// # use rocket::outcome::Outcome;
    /// # use rocket::outcome::Outcome::*;
    /// #
    /// let x: Outcome<i32, &str, usize> = Success(10);
    /// assert_eq!(x.success_or_else(|| false), Ok(10));
    ///
    /// let x: Outcome<i32, &str, usize> = Failure("Hi! I'm an error.");
    /// assert_eq!(x.success_or_else(|| false), Err(false));
    ///
    /// let x: Outcome<i32, &str, usize> = Forward(25);
    /// assert_eq!(x.success_or_else(|| "whoops"), Err("whoops"));
    /// ```
    #[inline]
    pub fn success_or_else<T, V: FnOnce() -> T>(self, f: V) -> Result<S, T> {
        match self {
            Success(val) => Ok(val),
            _ => Err(f()),
        }
    }

    /// Converts from `Outcome<S, E, F>` to `Outcome<&S, &E, &F>`.
    ///
    /// ```rust
    /// # use rocket::outcome::Outcome;
    /// # use rocket::outcome::Outcome::*;
    /// #
    /// let x: Outcome<i32, &str, usize> = Success(10);
    /// assert_eq!(x.as_ref(), Success(&10));
    ///
    /// let x: Outcome<i32, &str, usize> = Failure("Hi! I'm an error.");
    /// assert_eq!(x.as_ref(), Failure(&"Hi! I'm an error."));
    /// ```
    #[inline]
    pub fn as_ref(&self) -> Outcome<&S, &E, &F> {
        match *self {
            Success(ref val) => Success(val),
            Failure(ref val) => Failure(val),
            Forward(ref val) => Forward(val),
        }
    }

    /// Converts from `Outcome<S, E, F>` to `Outcome<&mut S, &mut E, &mut F>`.
    ///
    /// ```rust
    /// # use rocket::outcome::Outcome;
    /// # use rocket::outcome::Outcome::*;
    /// #
    /// let mut x: Outcome<i32, &str, usize> = Success(10);
    /// if let Success(val) = x.as_mut() {
    ///     *val = 20;
    /// }
    ///
    /// assert_eq!(x.unwrap(), 20);
    /// ```
    #[inline]
    pub fn as_mut(&mut self) -> Outcome<&mut S, &mut E, &mut F> {
        match *self {
            Success(ref mut val) => Success(val),
            Failure(ref mut val) => Failure(val),
            Forward(ref mut val) => Forward(val),
        }
    }

    /// Maps the `Success` value using `f`. Maps an `Outcome<S, E, F>` to an
    /// `Outcome<T, E, F>` by applying the function `f` to the value of type `S`
    /// in `self` if `self` is an `Outcome::Success`.
    ///
    /// ```rust
    /// # use rocket::outcome::Outcome;
    /// # use rocket::outcome::Outcome::*;
    /// #
    /// let x: Outcome<i32, &str, usize> = Success(10);
    ///
    /// let mapped = x.map(|v| if v == 10 { "10" } else { "not 10" });
    /// assert_eq!(mapped, Success("10"));
    /// ```
    #[inline]
    pub fn map<T, M: FnOnce(S) -> T>(self, f: M) -> Outcome<T, E, F> {
        match self {
            Success(val) => Success(f(val)),
            Failure(val) => Failure(val),
            Forward(val) => Forward(val),
        }
    }

    /// Maps the `Failure` value using `f`. Maps an `Outcome<S, E, F>` to an
    /// `Outcome<S, T, F>` by applying the function `f` to the value of type `E`
    /// in `self` if `self` is an `Outcome::Failure`.
    ///
    /// ```rust
    /// # use rocket::outcome::Outcome;
    /// # use rocket::outcome::Outcome::*;
    /// #
    /// let x: Outcome<i32, &str, usize> = Failure("hi");
    ///
    /// let mapped = x.map_failure(|v| if v == "hi" { 10 } else { 0 });
    /// assert_eq!(mapped, Failure(10));
    /// ```
    #[inline]
    pub fn map_failure<T, M: FnOnce(E) -> T>(self, f: M) -> Outcome<S, T, F> {
        match self {
            Success(val) => Success(val),
            Failure(val) => Failure(f(val)),
            Forward(val) => Forward(val),
        }
    }

    /// Maps the `Forward` value using `f`. Maps an `Outcome<S, E, F>` to an
    /// `Outcome<S, E, T>` by applying the function `f` to the value of type `F`
    /// in `self` if `self` is an `Outcome::Forward`.
    ///
    /// ```rust
    /// # use rocket::outcome::Outcome;
    /// # use rocket::outcome::Outcome::*;
    /// #
    /// let x: Outcome<i32, &str, usize> = Forward(5);
    ///
    /// let mapped = x.map_forward(|v| if v == 5 { "a" } else { "b" });
    /// assert_eq!(mapped, Forward("a"));
    /// ```
    #[inline]
    pub fn map_forward<T, M: FnOnce(F) -> T>(self, f: M) -> Outcome<S, E, T> {
        match self {
            Success(val) => Success(val),
            Failure(val) => Failure(val),
            Forward(val) => Forward(f(val)),
        }
    }

    /// Converts from `Outcome<S, E, F>` to `Outcome<T, E, F>` using `f` to map
    /// `Success(S)` to `Success(T)`.
    ///
    /// If `self` is not `Success`, `self` is returned.
    ///
    /// # Examples
    ///
    /// ```rust
    /// # use rocket::outcome::Outcome;
    /// # use rocket::outcome::Outcome::*;
    /// #
    /// let x: Outcome<i32, &str, bool> = Success(10);
    ///
    /// let mapped = x.and_then(|v| match v {
    ///    10 => Success("10"),
    ///    1 => Forward(false),
    ///    _ => Failure("30")
    /// });
    ///
    /// assert_eq!(mapped, Success("10"));
    /// ```
    #[inline]
    pub fn and_then<T, M: FnOnce(S) -> Outcome<T, E, F>>(self, f: M) -> Outcome<T, E, F> {
        match self {
            Success(val) => f(val),
            Failure(val) => Failure(val),
            Forward(val) => Forward(val),
        }
    }

    /// Converts from `Outcome<S, E, F>` to `Outcome<S, T, F>` using `f` to map
    /// `Failure(E)` to `Failure(T)`.
    ///
    /// If `self` is not `Failure`, `self` is returned.
    ///
    /// # Examples
    ///
    /// ```rust
    /// # use rocket::outcome::Outcome;
    /// # use rocket::outcome::Outcome::*;
    /// #
    /// let x: Outcome<i32, &str, bool> = Failure("hi");
    ///
    /// let mapped = x.failure_then(|v| match v {
    ///    "hi" => Failure(10),
    ///    "test" => Forward(false),
    ///    _ => Success(10)
    /// });
    ///
    /// assert_eq!(mapped, Failure(10));
    /// ```
    #[inline]
    pub fn failure_then<T, M: FnOnce(E) -> Outcome<S, T, F>>(self, f: M) -> Outcome<S, T, F> {
        match self {
            Success(val) => Success(val),
            Failure(val) => f(val),
            Forward(val) => Forward(val),
        }
    }

    /// Converts from `Outcome<S, E, F>` to `Outcome<S, E, T>` using `f` to map
    /// `Forward(F)` to `Forward(T)`.
    ///
    /// If `self` is not `Forward`, `self` is returned.
    ///
    /// # Examples
    ///
    /// ```rust
    /// # use rocket::outcome::Outcome;
    /// # use rocket::outcome::Outcome::*;
    /// #
    /// let x: Outcome<i32, &str, Option<bool>> = Forward(Some(false));
    ///
    /// let mapped = x.forward_then(|v| match v {
    ///    Some(true) => Success(10),
    ///    Some(false) => Forward(20),
    ///    None => Failure("10")
    /// });
    ///
    /// assert_eq!(mapped, Forward(20));
    /// ```
    #[inline]
    pub fn forward_then<T, M: FnOnce(F) -> Outcome<S, E, T>>(self, f: M) -> Outcome<S, E, T> {
        match self {
            Success(val) => Success(val),
            Failure(val) => Failure(val),
            Forward(val) => f(val),
        }
    }

    /// Converts `Outcome<S, E, F>` to `Result<S, E>` by identity mapping
    /// `Success(S)` and `Failure(E)` to `Result<T, E>` and mapping `Forward(F)`
    /// to `Result<T, E>` using `f`.
    ///
    /// ```rust
    /// # use rocket::outcome::Outcome;
    /// # use rocket::outcome::Outcome::*;
    /// #
    /// let x: Outcome<i32, &str, usize> = Success(10);
    /// assert_eq!(x.ok_map_forward(|x| Ok(x as i32 + 1)), Ok(10));
    ///
    /// let x: Outcome<i32, &str, usize> = Failure("hello");
    /// assert_eq!(x.ok_map_forward(|x| Ok(x as i32 + 1)), Err("hello"));
    ///
    /// let x: Outcome<i32, &str, usize> = Forward(0);
    /// assert_eq!(x.ok_map_forward(|x| Ok(x as i32 + 1)), Ok(1));
    /// ```
    #[inline]
    pub fn ok_map_forward<M>(self, f: M) -> Result<S, E>
<<<<<<< HEAD
    where
        M: FnOnce(F) -> Result<S, E>,
=======
        where M: FnOnce(F) -> Result<S, E>
>>>>>>> 786db9b8
    {
        match self {
            Outcome::Success(s) => Ok(s),
            Outcome::Failure(e) => Err(e),
            Outcome::Forward(v) => f(v),
        }
    }

    /// Converts `Outcome<S, E, F>` to `Result<S, E>` by identity mapping
    /// `Success(S)` and `Forward(F)` to `Result<T, F>` and mapping `Failure(E)`
    /// to `Result<T, F>` using `f`.
    ///
    /// ```rust
    /// # use rocket::outcome::Outcome;
    /// # use rocket::outcome::Outcome::*;
    /// #
    /// let x: Outcome<i32, &str, usize> = Success(10);
    /// assert_eq!(x.ok_map_failure(|s| Ok(123)), Ok(10));
    ///
    /// let x: Outcome<i32, &str, usize> = Failure("hello");
    /// assert_eq!(x.ok_map_failure(|s| Ok(123)), Ok(123));
    ///
    /// let x: Outcome<i32, &str, usize> = Forward(0);
    /// assert_eq!(x.ok_map_failure(|s| Ok(123)), Err(0));
    /// ```
    #[inline]
    pub fn ok_map_failure<M>(self, f: M) -> Result<S, F>
<<<<<<< HEAD
    where
        M: FnOnce(E) -> Result<S, F>,
=======
        where M: FnOnce(E) -> Result<S, F>
>>>>>>> 786db9b8
    {
        match self {
            Outcome::Success(s) => Ok(s),
            Outcome::Failure(e) => f(e),
            Outcome::Forward(v) => Err(v),
        }
    }

    #[inline]
    fn formatting(&self) -> (Color, &'static str) {
        match *self {
            Success(..) => (Color::Green, "Success"),
            Failure(..) => (Color::Red, "Failure"),
            Forward(..) => (Color::Yellow, "Forward"),
        }
    }
}

impl<'a, S: Send + 'a, E: Send + 'a, F: Send + 'a> Outcome<S, E, F> {
    /// Pins a future that resolves to `self`, returning a
    /// [`BoxFuture`](crate::futures::future::BoxFuture) that resolves to
    /// `self`.
    #[inline]
    pub fn pin(self) -> futures::future::BoxFuture<'a, Self> {
        Box::pin(async move { self })
    }
}

crate::export! {
    /// Unwraps a [`Success`](Outcome::Success) or propagates a `Forward` or
    /// `Failure`.
    ///
    /// # Syntax
    ///
    /// The macro has the following "signature":
    ///
    /// ```rust
    /// use rocket::outcome::Outcome;
    ///
    /// // Returns the inner `S` if `outcome` is `Outcome::Success`. Otherwise
    /// // returns from the caller with `Outcome<impl From<E>, impl From<F>>`.
    /// fn try_outcome<S, E, F>(outcome: Outcome<S, E, F>) -> S
    /// # { unimplemented!() }
    /// ```
    ///
    /// This is just like `?` (or previously, `try!`), but for `Outcome`. In the
    /// case of a `Forward` or `Failure` variant, the inner type is passed to
    /// [`From`](std::convert::From), allowing for the conversion between
    /// specific and more general types. The resulting forward/error is
    /// immediately returned. Because of the early return, `try_outcome!` can
    /// only be used in methods that return [`Outcome`].
    ///
    /// [`Outcome`]: crate::outcome::Outcome
    ///
    /// ## Example
    ///
    /// ```rust,no_run
    /// # #[macro_use] extern crate rocket;
    /// use std::sync::atomic::{AtomicUsize, Ordering};
    ///
    /// use rocket::State;
    /// use rocket::request::{self, Request, FromRequest};
    /// use rocket::outcome::{try_outcome, Outcome::*};
    ///
    /// #[derive(Default)]
    /// struct Atomics {
    ///     uncached: AtomicUsize,
    ///     cached: AtomicUsize,
    /// }
    ///
    /// struct Guard1;
    /// struct Guard2;
    ///
    /// #[rocket::async_trait]
    /// impl<'r> FromRequest<'r> for Guard1 {
    ///     type Error = ();
    ///
    ///     async fn from_request(req: &'r Request<'_>) -> request::Outcome<Self, ()> {
    ///         // Attempt to fetch the guard, passing through any error or forward.
    ///         let atomics = try_outcome!(req.guard::<&State<Atomics>>().await);
    ///         atomics.uncached.fetch_add(1, Ordering::Relaxed);
    ///         req.local_cache(|| atomics.cached.fetch_add(1, Ordering::Relaxed));
    ///
    ///         Success(Guard1)
    ///     }
    /// }
    ///
    /// #[rocket::async_trait]
    /// impl<'r> FromRequest<'r> for Guard2 {
    ///     type Error = ();
    ///
    ///     async fn from_request(req: &'r Request<'_>) -> request::Outcome<Self, ()> {
    ///         // Attempt to fetch the guard, passing through any error or forward.
    ///         let guard1: Guard1 = try_outcome!(req.guard::<Guard1>().await);
    ///         Success(Guard2)
    ///     }
    /// }
    /// ```
    macro_rules! try_outcome {
        ($expr:expr $(,)?) => (match $expr {
            $crate::outcome::Outcome::Success(val) => val,
            $crate::outcome::Outcome::Failure(e) => {
                return $crate::outcome::Outcome::Failure(::std::convert::From::from(e))
            },
            $crate::outcome::Outcome::Forward(f) => {
                return $crate::outcome::Outcome::Forward(::std::convert::From::from(f))
            },
        });
    }
}

impl<S, E, F> fmt::Debug for Outcome<S, E, F> {
    fn fmt(&self, f: &mut fmt::Formatter<'_>) -> fmt::Result {
        write!(f, "Outcome::{}", self.formatting().1)
    }
}

impl<S, E, F> fmt::Display for Outcome<S, E, F> {
    fn fmt(&self, f: &mut fmt::Formatter<'_>) -> fmt::Result {
        let (color, string) = self.formatting();
        write!(f, "{}", Paint::default(string).fg(color))
    }
}<|MERGE_RESOLUTION|>--- conflicted
+++ resolved
@@ -89,7 +89,7 @@
 
 use std::fmt;
 
-use yansi::{Color, Paint};
+use yansi::{Paint, Color};
 
 use self::Outcome::*;
 
@@ -135,7 +135,7 @@
     fn into_outcome(self, failure: E) -> Outcome<S, E, F> {
         match self {
             Some(val) => Success(val),
-            None => Failure(failure),
+            None => Failure(failure)
         }
     }
 
@@ -143,7 +143,7 @@
     fn or_forward(self, forward: F) -> Outcome<S, E, F> {
         match self {
             Some(val) => Success(val),
-            None => Forward(forward),
+            None => Forward(forward)
         }
     }
 }
@@ -169,11 +169,7 @@
     pub fn unwrap(self) -> S {
         match self {
             Success(val) => val,
-<<<<<<< HEAD
-            _ => panic!("unwrapped a non-successful outcome"),
-=======
             _ => panic!("unwrapped a non-successful outcome")
->>>>>>> 786db9b8
         }
     }
 
@@ -197,11 +193,7 @@
     pub fn expect(self, message: &str) -> S {
         match self {
             Success(val) => val,
-<<<<<<< HEAD
-            _ => panic!("unwrapped a non-successful outcome: {}", message),
-=======
             _ => panic!("unwrapped a non-successful outcome: {}", message)
->>>>>>> 786db9b8
         }
     }
 
@@ -624,12 +616,7 @@
     /// ```
     #[inline]
     pub fn ok_map_forward<M>(self, f: M) -> Result<S, E>
-<<<<<<< HEAD
-    where
-        M: FnOnce(F) -> Result<S, E>,
-=======
         where M: FnOnce(F) -> Result<S, E>
->>>>>>> 786db9b8
     {
         match self {
             Outcome::Success(s) => Ok(s),
@@ -657,12 +644,7 @@
     /// ```
     #[inline]
     pub fn ok_map_failure<M>(self, f: M) -> Result<S, F>
-<<<<<<< HEAD
-    where
-        M: FnOnce(E) -> Result<S, F>,
-=======
         where M: FnOnce(E) -> Result<S, F>
->>>>>>> 786db9b8
     {
         match self {
             Outcome::Success(s) => Ok(s),
