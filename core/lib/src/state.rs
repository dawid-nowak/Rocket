--- conflicted
+++ resolved
@@ -1,23 +1,13 @@
-<<<<<<< HEAD
-use std::any::type_name;
-=======
->>>>>>> 786db9b8
 use std::fmt;
 use std::ops::Deref;
 use std::any::type_name;
 
 use ref_cast::RefCast;
 
-<<<<<<< HEAD
-=======
 use crate::{Phase, Rocket, Ignite, Sentinel};
 use crate::request::{self, FromRequest, Request};
 use crate::outcome::Outcome;
->>>>>>> 786db9b8
 use crate::http::Status;
-use crate::outcome::Outcome;
-use crate::request::{self, FromRequest, Request};
-use crate::{Ignite, Phase, Rocket, Sentinel};
 
 /// Request guard to retrieve managed state.
 ///
@@ -123,7 +113,6 @@
 #[repr(transparent)]
 #[derive(RefCast, Debug, PartialEq, Eq, PartialOrd, Ord, Hash)]
 pub struct State<T: Send + Sync + 'static>(T);
-<<<<<<< HEAD
 
 impl<T: Send + Sync + 'static> State<T> {
     /// Returns the managed state value in `rocket` for the type `T` if it is
@@ -161,45 +150,6 @@
         State::ref_cast(value)
     }
 
-=======
-
-impl<T: Send + Sync + 'static> State<T> {
-    /// Returns the managed state value in `rocket` for the type `T` if it is
-    /// being managed by `rocket`. Otherwise, returns `None`.
-    ///
-    /// # Example
-    ///
-    /// ```rust
-    /// use rocket::State;
-    ///
-    /// #[derive(Debug, PartialEq)]
-    /// struct Managed(usize);
-    ///
-    /// #[derive(Debug, PartialEq)]
-    /// struct Unmanaged(usize);
-    ///
-    /// let rocket = rocket::build().manage(Managed(7));
-    ///
-    /// let state: Option<&State<Managed>> = State::get(&rocket);
-    /// assert_eq!(state.map(|s| s.inner()), Some(&Managed(7)));
-    ///
-    /// let state: Option<&State<Unmanaged>> = State::get(&rocket);
-    /// assert_eq!(state, None);
-    /// ```
-    #[inline(always)]
-    pub fn get<P: Phase>(rocket: &Rocket<P>) -> Option<&State<T>> {
-        rocket.state::<T>().map(State::ref_cast)
-    }
-
-    /// This exists because `State::from()` would otherwise be nothing. But we
-    /// want `State::from(&foo)` to give us `<&State>::from(&foo)`. Here it is.
-    #[doc(hidden)]
-    #[inline(always)]
-    pub fn from(value: &T) -> &State<T> {
-        State::ref_cast(value)
-    }
-
->>>>>>> 786db9b8
     /// Borrow the inner value.
     ///
     /// Using this method is typically unnecessary as `State` implements
@@ -249,14 +199,10 @@
         match State::get(req.rocket()) {
             Some(state) => Outcome::Success(state),
             None => {
-<<<<<<< HEAD
                 error!(
                     "Attempted to retrieve unmanaged state `{}`!",
                     std::any::type_name::<T>()
                 );
-=======
-                error_!("Attempted to retrieve unmanaged state `{}`!", type_name::<T>());
->>>>>>> 786db9b8
                 Outcome::Failure((Status::InternalServerError, ()))
             }
         }
@@ -268,11 +214,7 @@
         if rocket.state::<T>().is_none() {
             let type_name = yansi::Paint::default(type_name::<T>()).bold();
             error!("launching with unmanaged `{}` state.", type_name);
-<<<<<<< HEAD
             info!("Using `State` requires managing it with `.manage()`.");
-=======
-            info_!("Using `State` requires managing it with `.manage()`.");
->>>>>>> 786db9b8
             return true;
         }
 
