--- conflicted
+++ resolved
@@ -1,31 +1,13 @@
 use std::fmt;
-<<<<<<< HEAD
-use std::net::{IpAddr, SocketAddr};
-use std::ops::RangeFrom;
-use std::{borrow::Cow, future::Future, sync::Arc};
-=======
 use std::ops::RangeFrom;
 use std::{future::Future, borrow::Cow, sync::Arc};
 use std::net::{IpAddr, SocketAddr};
->>>>>>> 786db9b8
-
+
+use yansi::Paint;
+use state::{Container, Storage};
+use futures::future::BoxFuture;
 use atomic::{Atomic, Ordering};
-use futures::future::BoxFuture;
-use state::{Container, Storage};
-use yansi::Paint;
-
-<<<<<<< HEAD
-use crate::data::Limits;
-use crate::form::{self, FromForm, ValueField};
-use crate::request::{FromParam, FromRequest, FromSegments, Outcome};
-use crate::{Orbit, Rocket, Route};
-
-use crate::http::private::RawCertificate;
-use crate::http::uncased::UncasedStr;
-use crate::http::uri::{fmt::Path, Authority, Host, Origin, Segments};
-use crate::http::{hyper, Header, HeaderMap, Method};
-use crate::http::{Accept, ContentType, Cookie, CookieJar, MediaType};
-=======
+
 use crate::{Rocket, Route, Orbit};
 use crate::request::{FromParam, FromSegments, FromRequest, Outcome};
 use crate::form::{self, ValueField, FromForm};
@@ -36,7 +18,6 @@
 use crate::http::uncased::UncasedStr;
 use crate::http::private::RawCertificate;
 use crate::http::uri::{fmt::Path, Origin, Segments, Host, Authority};
->>>>>>> 786db9b8
 
 /// The type of an incoming web request.
 ///
@@ -102,7 +83,7 @@
     pub(crate) fn new<'s: 'r>(
         rocket: &'r Rocket<Orbit>,
         method: Method,
-        uri: Origin<'s>,
+        uri: Origin<'s>
     ) -> Request<'r> {
         Request {
             uri,
@@ -120,11 +101,7 @@
                 content_type: Storage::new(),
                 cache: Arc::new(<Container![Send + Sync]>::new()),
                 host: None,
-<<<<<<< HEAD
-            },
-=======
             }
->>>>>>> 786db9b8
         }
     }
 
@@ -395,11 +372,13 @@
     /// assert_eq!(req.real_ip(), Some(Ipv4Addr::LOCALHOST.into()));
     /// ```
     pub fn real_ip(&self) -> Option<IpAddr> {
-        self.headers().get_one("X-Real-IP").and_then(|ip| {
-            ip.parse()
-                .map_err(|_| warn!("'X-Real-IP' header is malformed: {}", ip))
-                .ok()
-        })
+        self.headers()
+            .get_one("X-Real-IP")
+            .and_then(|ip| {
+                ip.parse()
+                    .map_err(|_| warn!("'X-Real-IP' header is malformed: {}", ip))
+                    .ok()
+            })
     }
 
     /// Attempts to return the client's IP address by first inspecting the
@@ -550,14 +529,9 @@
     /// ```
     #[inline]
     pub fn content_type(&self) -> Option<&ContentType> {
-        self.state
-            .content_type
-            .get_or_set(|| {
-                self.headers()
-                    .get_one("Content-Type")
-                    .and_then(|v| v.parse().ok())
-            })
-            .as_ref()
+        self.state.content_type.get_or_set(|| {
+            self.headers().get_one("Content-Type").and_then(|v| v.parse().ok())
+        }).as_ref()
     }
 
     /// Returns the Accept header of `self`. If the header is not present,
@@ -575,14 +549,9 @@
     /// ```
     #[inline]
     pub fn accept(&self) -> Option<&Accept> {
-        self.state
-            .accept
-            .get_or_set(|| {
-                self.headers()
-                    .get_one("Accept")
-                    .and_then(|v| v.parse().ok())
-            })
-            .as_ref()
+        self.state.accept.get_or_set(|| {
+            self.headers().get_one("Accept").and_then(|v| v.parse().ok())
+        }).as_ref()
     }
 
     /// Returns the media type "format" of the request.
@@ -720,10 +689,7 @@
     /// ```
     #[inline(always)]
     pub fn guard<'z, 'a, T>(&'a self) -> BoxFuture<'z, Outcome<T, T::Error>>
-    where
-        T: FromRequest<'a> + 'z,
-        'a: 'z,
-        'r: 'z,
+        where T: FromRequest<'a> + 'z, 'a: 'z, 'r: 'z
     {
         T::from_request(self)
     }
@@ -754,14 +720,14 @@
     /// ```
     #[inline]
     pub fn local_cache<T, F>(&self, f: F) -> &T
-    where
-        F: FnOnce() -> T,
-        T: Send + Sync + 'static,
+        where F: FnOnce() -> T,
+              T: Send + Sync + 'static
     {
-        self.state.cache.try_get().unwrap_or_else(|| {
-            self.state.cache.set(f());
-            self.state.cache.get()
-        })
+        self.state.cache.try_get()
+            .unwrap_or_else(|| {
+                self.state.cache.set(f());
+                self.state.cache.get()
+            })
     }
 
     /// Retrieves the cached value for type `T` from the request-local cached
@@ -788,9 +754,8 @@
     /// ```
     #[inline]
     pub async fn local_cache_async<'a, T, F>(&'a self, fut: F) -> &'a T
-    where
-        F: Future<Output = T>,
-        T: Send + Sync + 'static,
+        where F: Future<Output = T>,
+              T: Send + Sync + 'static
     {
         match self.state.cache.try_get() {
             Some(s) => s,
@@ -831,8 +796,7 @@
     /// ```
     #[inline]
     pub fn param<'a, T>(&'a self, n: usize) -> Option<Result<T, T::Error>>
-    where
-        T: FromParam<'a>,
+        where T: FromParam<'a>
     {
         self.routed_segment(n).map(T::from_param)
     }
@@ -870,8 +834,7 @@
     /// ```
     #[inline]
     pub fn segments<'a, T>(&'a self, n: RangeFrom<usize>) -> Result<T, T::Error>
-    where
-        T: FromSegments<'a>,
+        where T: FromSegments<'a>
     {
         T::from_segments(self.routed_segments(n))
     }
@@ -920,8 +883,7 @@
     /// ```
     #[inline]
     pub fn query_value<'a, T>(&'a self, name: &str) -> Option<form::Result<'a, T>>
-    where
-        T: FromForm<'a>,
+        where T: FromForm<'a>
     {
         if self.query_fields().find(|f| f.name == name).is_none() {
             return None;
@@ -965,12 +927,7 @@
     /// point for the currently matched route, if they exist. Used by codegen.
     #[inline]
     pub fn routed_segments(&self, n: RangeFrom<usize>) -> Segments<'_, Path> {
-<<<<<<< HEAD
-        let mount_segments = self
-            .route()
-=======
         let mount_segments = self.route()
->>>>>>> 786db9b8
             .map(|r| r.uri.metadata.base_segs.len())
             .unwrap_or(0);
 
@@ -980,12 +937,7 @@
     // Retrieves the pre-parsed query items. Used by matching and codegen.
     #[inline]
     pub fn query_fields(&self) -> impl Iterator<Item = ValueField<'_>> {
-<<<<<<< HEAD
-        self.uri()
-            .query()
-=======
         self.uri().query()
->>>>>>> 786db9b8
             .map(|q| q.segments().map(ValueField::from))
             .into_iter()
             .flatten()
@@ -1016,24 +968,13 @@
         connection: Option<ConnectionMeta>,
     ) -> Result<Request<'r>, Error<'r>> {
         // Ensure that the method is known. TODO: Allow made-up methods?
-<<<<<<< HEAD
-        let method = Method::from_hyp(&hyper.method).ok_or(Error::BadMethod(&hyper.method))?;
-=======
         let method = Method::from_hyp(&hyper.method)
             .ok_or(Error::BadMethod(&hyper.method))?;
->>>>>>> 786db9b8
 
         // In debug, make sure we agree with Hyper. Otherwise, cross our fingers
         // and trust that it only gives us valid URIs like it's supposed to.
         // TODO: Keep around not just the path/query, but the rest, if there?
-<<<<<<< HEAD
-        let uri = hyper
-            .uri
-            .path_and_query()
-            .ok_or(Error::InvalidUri(&hyper.uri))?;
-=======
         let uri = hyper.uri.path_and_query().ok_or(Error::InvalidUri(&hyper.uri))?;
->>>>>>> 786db9b8
         debug_assert!(Origin::parse(uri.as_str()).is_ok());
         let uri = Origin::new(uri.path(), uri.query().map(Cow::Borrowed));
 
@@ -1046,28 +987,16 @@
         // Determine the host. On HTTP < 2, use the `HOST` header. Otherwise,
         // use the `:authority` pseudo-header which hyper makes part of the URI.
         request.state.host = if hyper.version < hyper::Version::HTTP_2 {
-<<<<<<< HEAD
-            hyper
-                .headers
-                .get("host")
-                .and_then(|h| Host::parse_bytes(h.as_bytes()).ok())
-        } else {
-            hyper
-                .uri
-                .host()
-                .map(|h| Host::new(Authority::new(None, h, hyper.uri.port_u16())))
-=======
             hyper.headers.get("host").and_then(|h| Host::parse_bytes(h.as_bytes()).ok())
         } else {
             hyper.uri.host().map(|h| Host::new(Authority::new(None, h, hyper.uri.port_u16())))
->>>>>>> 786db9b8
         };
 
         // Set the request cookies, if they exist.
         for header in hyper.headers.get_all("Cookie") {
             let raw_str = match std::str::from_utf8(header.as_bytes()) {
                 Ok(string) => string,
-                Err(_) => continue,
+                Err(_) => continue
             };
 
             for cookie_str in raw_str.split(';').map(|s| s.trim()) {
@@ -1084,11 +1013,7 @@
                 Ok(value) => value,
                 Err(_) => {
                     warn!("Header '{}' contains invalid UTF-8", name);
-<<<<<<< HEAD
                     warn!("Rocket only supports UTF-8 header values. Dropping header.");
-=======
-                    warn_!("Rocket only supports UTF-8 header values. Dropping header.");
->>>>>>> 786db9b8
                     continue;
                 }
             };
@@ -1141,30 +1066,15 @@
     /// Pretty prints a Request. This is primarily used by Rocket's logging
     /// infrastructure.
     fn fmt(&self, f: &mut fmt::Formatter<'_>) -> fmt::Result {
-        write!(
-            f,
-            "{} {}",
-            Paint::green(self.method()),
-            Paint::blue(&self.uri)
-        )?;
+        write!(f, "{} {}", Paint::green(self.method()), Paint::blue(&self.uri))?;
 
         // Print the requests media type when the route specifies a format.
         if let Some(media_type) = self.format() {
             if !media_type.is_any() {
-<<<<<<< HEAD
-                write!(
-                    f,
-                    " {}{}{}",
-                    Paint::yellow(media_type.top()),
-                    Paint::yellow("/"),
-                    Paint::yellow(media_type.sub())
-                )?;
-=======
                 write!(f, " {}{}{}",
                     Paint::yellow(media_type.top()),
                     Paint::yellow("/"),
                     Paint::yellow(media_type.sub()))?;
->>>>>>> 786db9b8
             }
         }
 
