--- conflicted
+++ resolved
@@ -1,12 +1,7 @@
+use std::str::FromStr;
 use std::path::PathBuf;
-<<<<<<< HEAD
-use std::str::FromStr;
-
-use crate::http::uri::{error::PathError, fmt::Path, Segments};
-=======
 
 use crate::http::uri::{Segments, error::PathError, fmt::Path};
->>>>>>> 786db9b8
 
 /// Trait to convert a dynamic path segment string to a concrete value.
 ///
@@ -348,7 +343,7 @@
     fn from_segments(segments: Segments<'r, Path>) -> Result<Option<T>, Self::Error> {
         match T::from_segments(segments) {
             Ok(val) => Ok(Some(val)),
-            Err(_) => Ok(None),
+            Err(_) => Ok(None)
         }
     }
 }