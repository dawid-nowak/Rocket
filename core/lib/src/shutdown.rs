--- conflicted
+++ resolved
@@ -1,11 +1,6 @@
 use std::future::Future;
-<<<<<<< HEAD
-use std::pin::Pin;
-use std::task::{Context, Poll};
-=======
 use std::task::{Context, Poll};
 use std::pin::Pin;
->>>>>>> 786db9b8
 
 use futures::FutureExt;
 
