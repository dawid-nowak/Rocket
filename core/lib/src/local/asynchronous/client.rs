--- conflicted
+++ resolved
@@ -1,11 +1,11 @@
+use std::fmt;
 use std::convert::TryInto;
-use std::fmt;
 
 use parking_lot::RwLock;
 
-use crate::http::{private::cookie, uri::Origin, Method};
+use crate::{Rocket, Phase, Orbit, Error};
 use crate::local::asynchronous::{LocalRequest, LocalResponse};
-use crate::{Error, Orbit, Phase, Rocket};
+use crate::http::{Method, uri::Origin, private::cookie};
 
 /// An `async` client to construct and dispatch local requests.
 ///
@@ -50,29 +50,23 @@
 pub struct Client {
     rocket: Rocket<Orbit>,
     cookies: RwLock<cookie::CookieJar>,
-    pub(super) tracked: bool,
+    pub(in super) tracked: bool,
 }
 
 impl Client {
-    pub(crate) async fn _new<P: Phase>(rocket: Rocket<P>, tracked: bool) -> Result<Client, Error> {
+    pub(crate) async fn _new<P: Phase>(
+        rocket: Rocket<P>,
+        tracked: bool
+    ) -> Result<Client, Error> {
         let rocket = rocket.local_launch().await?;
         let cookies = RwLock::new(cookie::CookieJar::new());
-<<<<<<< HEAD
-        Ok(Client {
-            rocket,
-            cookies,
-            tracked,
-        })
-=======
         Ok(Client { rocket, cookies, tracked })
->>>>>>> 786db9b8
     }
 
     // WARNING: This is unstable! Do not use this method outside of Rocket!
     #[doc(hidden)]
     pub fn _test<T, F>(f: F) -> T
-    where
-        F: FnOnce(&Self, LocalRequest<'_>, LocalResponse<'_>) -> T + Send,
+        where F: FnOnce(&Self, LocalRequest<'_>, LocalResponse<'_>) -> T + Send
     {
         crate::async_test(async {
             let client = Client::debug(crate::build()).await.unwrap();
@@ -89,24 +83,21 @@
 
     #[inline(always)]
     pub(crate) fn _with_raw_cookies<F, T>(&self, f: F) -> T
-    where
-        F: FnOnce(&cookie::CookieJar) -> T,
+        where F: FnOnce(&cookie::CookieJar) -> T
     {
         f(&*self.cookies.read())
     }
 
     #[inline(always)]
     pub(crate) fn _with_raw_cookies_mut<F, T>(&self, f: F) -> T
-    where
-        F: FnOnce(&mut cookie::CookieJar) -> T,
+        where F: FnOnce(&mut cookie::CookieJar) -> T
     {
         f(&mut *self.cookies.write())
     }
 
     #[inline(always)]
     fn _req<'c, 'u: 'c, U>(&'c self, method: Method, uri: U) -> LocalRequest<'c>
-    where
-        U: TryInto<Origin<'u>> + fmt::Display,
+        where U: TryInto<Origin<'u>> + fmt::Display
     {
         LocalRequest::new(self, method, uri)
     }
