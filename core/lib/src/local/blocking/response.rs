use std::io;
use tokio::io::AsyncReadExt;

use crate::{http::CookieJar, local::asynchronous, Response};

use super::Client;

/// A `blocking` response from a dispatched [`LocalRequest`](super::LocalRequest).
///
/// This `LocalResponse` implements [`io::Read`]. As such, if
/// [`into_string()`](LocalResponse::into_string()) and
/// [`into_bytes()`](LocalResponse::into_bytes()) do not suffice, the response's
/// body can be read directly:
///
/// ```rust
/// # #[macro_use] extern crate rocket;
/// use std::io::{self, Read};
///
/// use rocket::local::blocking::Client;
/// use rocket::http::Status;
///
/// #[get("/")]
/// fn hello_world() -> &'static str {
///     "Hello, world!"
/// }
///
/// #[launch]
/// fn rocket() -> _ {
///     rocket::build().mount("/", routes![hello_world])
///     #    .configure(rocket::Config::debug_default())
/// }
///
/// # fn read_body_manually() -> io::Result<()> {
/// // Dispatch a `GET /` request.
/// let client = Client::tracked(rocket()).expect("valid rocket");
/// let mut response = client.get("/").dispatch();
///
/// // Check metadata validity.
/// assert_eq!(response.status(), Status::Ok);
/// assert_eq!(response.body().preset_size(), Some(13));
///
/// // Read 10 bytes of the body. Note: in reality, we'd use `into_string()`.
/// let mut buffer = [0; 10];
/// response.read(&mut buffer)?;
/// assert_eq!(buffer, "Hello, wor".as_bytes());
/// # Ok(())
/// # }
/// # read_body_manually().expect("read okay");
/// ```
///
/// For more, see [the top-level documentation](../index.html#localresponse).
pub struct LocalResponse<'c> {
    pub(super) inner: asynchronous::LocalResponse<'c>,
    pub(super) client: &'c Client,
}

impl LocalResponse<'_> {
    fn _response(&self) -> &Response<'_> {
        &self.inner._response()
    }

    pub(crate) fn _cookies(&self) -> &CookieJar<'_> {
        self.inner._cookies()
    }

    fn _into_string(self) -> io::Result<String> {
        self.client.block_on(self.inner._into_string())
    }

    fn _into_bytes(self) -> io::Result<Vec<u8>> {
        self.client.block_on(self.inner._into_bytes())
    }

    #[cfg(feature = "json")]
    fn _into_json<T: Send + 'static>(self) -> Option<T>
<<<<<<< HEAD
    where
        T: serde::de::DeserializeOwned,
=======
        where T: serde::de::DeserializeOwned
>>>>>>> 786db9b8
    {
        serde_json::from_reader(self).ok()
    }

    #[cfg(feature = "msgpack")]
    fn _into_msgpack<T: Send + 'static>(self) -> Option<T>
<<<<<<< HEAD
    where
        T: serde::de::DeserializeOwned,
=======
        where T: serde::de::DeserializeOwned
>>>>>>> 786db9b8
    {
        rmp_serde::from_read(self).ok()
    }

    // Generates the public API methods, which call the private methods above.
    pub_response_impl!(
        "# use rocket::local::blocking::Client;\n\
        use rocket::local::blocking::LocalResponse;"
    );
}

impl io::Read for LocalResponse<'_> {
    fn read(&mut self, buf: &mut [u8]) -> io::Result<usize> {
        self.client.block_on(self.inner.read(buf))
    }
}

impl std::fmt::Debug for LocalResponse<'_> {
    fn fmt(&self, f: &mut std::fmt::Formatter<'_>) -> std::fmt::Result {
        self._response().fmt(f)
    }
}<|MERGE_RESOLUTION|>--- conflicted
+++ resolved
@@ -1,7 +1,7 @@
 use std::io;
 use tokio::io::AsyncReadExt;
 
-use crate::{http::CookieJar, local::asynchronous, Response};
+use crate::{Response, local::asynchronous, http::CookieJar};
 
 use super::Client;
 
@@ -50,8 +50,8 @@
 ///
 /// For more, see [the top-level documentation](../index.html#localresponse).
 pub struct LocalResponse<'c> {
-    pub(super) inner: asynchronous::LocalResponse<'c>,
-    pub(super) client: &'c Client,
+    pub(in super) inner: asynchronous::LocalResponse<'c>,
+    pub(in super) client: &'c Client,
 }
 
 impl LocalResponse<'_> {
@@ -73,33 +73,21 @@
 
     #[cfg(feature = "json")]
     fn _into_json<T: Send + 'static>(self) -> Option<T>
-<<<<<<< HEAD
-    where
-        T: serde::de::DeserializeOwned,
-=======
         where T: serde::de::DeserializeOwned
->>>>>>> 786db9b8
     {
         serde_json::from_reader(self).ok()
     }
 
     #[cfg(feature = "msgpack")]
     fn _into_msgpack<T: Send + 'static>(self) -> Option<T>
-<<<<<<< HEAD
-    where
-        T: serde::de::DeserializeOwned,
-=======
         where T: serde::de::DeserializeOwned
->>>>>>> 786db9b8
     {
         rmp_serde::from_read(self).ok()
     }
 
     // Generates the public API methods, which call the private methods above.
-    pub_response_impl!(
-        "# use rocket::local::blocking::Client;\n\
-        use rocket::local::blocking::LocalResponse;"
-    );
+    pub_response_impl!("# use rocket::local::blocking::Client;\n\
+        use rocket::local::blocking::LocalResponse;");
 }
 
 impl io::Read for LocalResponse<'_> {
