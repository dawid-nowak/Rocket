#!/usr/bin/env bash
set -e

# Brings in _ROOT, _DIR, _DIRS globals.
SCRIPT_DIR="$( cd "$( dirname "${BASH_SOURCE[0]}" )" && pwd )"
source "${SCRIPT_DIR}/config.sh"

# Add Cargo to PATH.
export PATH=${HOME}/.cargo/bin:${PATH}
export CARGO_INCREMENTAL=0
CARGO="cargo"

# Checks that the versions for Cargo projects $@ all match
function check_versions_match() {
  local last_version=""
  for dir in "${@}"; do
    local cargo_toml="${dir}/Cargo.toml"
    if ! [ -f "${cargo_toml}" ]; then
      echo "Cargo configuration file '${cargo_toml}' does not exist."
      exit 1
    fi

    local version=$(grep version "${cargo_toml}" | head -n 1 | cut -d' ' -f3)
    if [ -z "${last_version}" ]; then
      last_version="${version}"
    elif ! [ "${version}" = "${last_version}" ]; then
      echo "Versions differ in '${cargo_toml}'. ${version} != ${last_version}"
      exit 1
    fi
  done
}

function check_style() {
  # Ensure there are no tabs in any file.
  local tab=$(printf '\t')
  local matches=$(git grep -E -I -n "${tab}" "${PROJECT_ROOT}" | grep -v 'LICENSE')
  if ! [ -z "${matches}" ]; then
    echo "Tab characters were found in the following:"
    echo "${matches}"
    exit 1
  fi

  # Ensure non-comment lines are under 100 characters.
  local n=100
  local matches=$(git grep -P -I -n "(?=^..{$n,}$)(?!^\s*\/\/[\/!].*$).*" '*.rs')
  if ! [ -z "${matches}" ]; then
    echo "Lines longer than $n characters were found in the following:"
    echo "${matches}"
    exit 1
  fi

  # Ensure there's no trailing whitespace.
  local matches=$(git grep -E -I -n "\s+$" "${PROJECT_ROOT}" | grep -v -F '.stderr:')
  if ! [ -z "${matches}" ]; then
    echo "Trailing whitespace was found in the following:"
    echo "${matches}"
    exit 1
  fi

  local pattern='tail -n 1 % | grep -q "^$" && echo %'
  local matches=$(git grep -z -Il '' | xargs -0 -P 16 -I % sh -c "${pattern}")
  if ! [ -z "${matches}" ]; then
    echo "Trailing new line(s) found in the following:"
    echo "${matches}"
    exit 1
  fi
}

function indir() {
  local dir="${1}"
  shift
  pushd "${dir}" > /dev/null 2>&1 ; $@ ; popd > /dev/null 2>&1
}

function test_contrib() {
  DB_POOLS_FEATURES=(
    deadpool_postgres
    deadpool_redis
    sqlx_mysql
    sqlx_postgres
    sqlx_sqlite
    sqlx_mssql
    mongodb
  )

  SYNC_DB_POOLS_FEATURES=(
    diesel_postgres_pool
    diesel_sqlite_pool
    diesel_mysql_pool
    postgres_pool
    sqlite_pool
    memcache_pool
  )

  DYN_TEMPLATES_FEATURES=(
    tera
    handlebars
  )

  for feature in "${DB_POOLS_FEATURES[@]}"; do
    echo ":: Building and testing db_pools [$feature]..."
    $CARGO test -p rocket_db_pools --no-default-features --features $feature $@
  done

  for feature in "${SYNC_DB_POOLS_FEATURES[@]}"; do
    echo ":: Building and testing sync_db_pools [$feature]..."
    $CARGO test -p rocket_sync_db_pools --no-default-features --features $feature $@
  done

  for feature in "${DYN_TEMPLATES_FEATURES[@]}"; do
    echo ":: Building and testing dyn_templates [$feature]..."
    $CARGO test -p rocket_dyn_templates --no-default-features --features $feature $@
  done
}

function test_core() {
  FEATURES=(
    secrets
    tls
<<<<<<< HEAD
    log
=======
>>>>>>> 786db9b8
    mtls
    json
    msgpack
    uuid
  )

  echo ":: Building and checking core [no features]..."
  RUSTDOCFLAGS="-Zunstable-options --no-run" \
    indir "${CORE_LIB_ROOT}" $CARGO test --no-default-features $@

  for feature in "${FEATURES[@]}"; do
    echo ":: Building and checking core [${feature}]..."
    RUSTDOCFLAGS="-Zunstable-options --no-run" \
      indir "${CORE_LIB_ROOT}" $CARGO test --no-default-features --features "${feature}" $@
  done
}

function test_examples() {
  # Cargo compiles Rocket once with the `secrets` feature enabled, so when run
  # in production, we need a secret key or tests will fail needlessly. We test
  # in core that secret key failing/not failing works as expected, but here we
  # provide a valid secret_key so tests don't fail.
  echo ":: Building and testing examples..."
  indir "${EXAMPLES_DIR}" $CARGO update
  ROCKET_SECRET_KEY="itlYmFR2vYKrOmFhupMIn/hyB6lYCCTXz4yaQX89XVg=" \
    indir "${EXAMPLES_DIR}" $CARGO test --all $@
  }

function test_default() {
  echo ":: Building and testing core libraries..."
  indir "${PROJECT_ROOT}" $CARGO test --all --all-features $@

  echo ":: Checking benchmarks..."
  indir "${BENCHMARKS_ROOT}" $CARGO update
  indir "${BENCHMARKS_ROOT}" $CARGO check --benches --all-features $@

  echo ":: Checking fuzzers..."
  indir "${FUZZ_ROOT}" $CARGO update
  indir "${FUZZ_ROOT}" $CARGO check --all --all-features $@
}

function run_benchmarks() {
  echo ":: Running benchmarks..."
  indir "${BENCHMARKS_ROOT}" $CARGO update
  indir "${BENCHMARKS_ROOT}" $CARGO bench $@
}

if [[ $1 == +* ]]; then
  CARGO="$CARGO $1"
  shift
fi

# The kind of test we'll be running.
TEST_KIND="default"
KINDS=("contrib" "benchmarks" "core" "examples" "default" "all")

if [[ " ${KINDS[@]} " =~ " ${1#"--"} " ]]; then
  TEST_KIND=${1#"--"}
  shift
fi

echo ":: Preparing. Environment is..."
print_environment
echo "  CARGO: $CARGO"
echo "  EXTRA FLAGS: $@"

echo ":: Ensuring core crate versions match..."
check_versions_match "${CORE_CRATE_ROOTS[@]}"

echo ":: Ensuring contrib sync_db_pools versions match..."
check_versions_match "${CONTRIB_SYNC_DB_POOLS_CRATE_ROOTS[@]}"

echo ":: Ensuring contrib db_pools versions match..."
check_versions_match "${CONTRIB_SYNC_DB_POOLS_CRATE_ROOTS[@]}"

echo ":: Ensuring minimum style requirements are met..."
check_style

echo ":: Updating dependencies..."
if ! $CARGO update ; then
  echo "   WARNING: Update failed! Proceeding with possibly outdated deps..."
fi

case $TEST_KIND in
  core) test_core $@ ;;
  contrib) test_contrib $@ ;;
  examples) test_examples $@ ;;
  default) test_default $@ ;;
  benchmarks) run_benchmarks $@ ;;
  all)
    test_default $@ & default=$!
    test_examples $@ & examples=$!
    test_core $@ & core=$!
    test_contrib $@ & contrib=$!

    failures=()
    if ! wait $default ; then failures+=("DEFAULT"); fi
    if ! wait $examples ; then failures+=("EXAMPLES"); fi
    if ! wait $core ; then failures+=("CORE"); fi
    if ! wait $contrib ; then failures+=("CONTRIB"); fi

    if [ ${#failures[@]} -ne 0 ]; then
      tput setaf 1;
      echo -e "\n!!! ${#failures[@]} TEST SUITE FAILURE(S) !!!"
      for failure in "${failures[@]}"; do
        echo "    :: ${failure}"
      done

      tput sgr0
      exit ${#failures[@]}
    fi

    ;;
esac<|MERGE_RESOLUTION|>--- conflicted
+++ resolved
@@ -117,10 +117,6 @@
   FEATURES=(
     secrets
     tls
-<<<<<<< HEAD
-    log
-=======
->>>>>>> 786db9b8
     mtls
     json
     msgpack
