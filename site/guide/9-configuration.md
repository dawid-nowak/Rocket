# Configuration

Rocket's configuration system is flexible. Based on [Figment](@figment), it
allows you to configure your application the way _you_ want while also providing
with a sensible set of defaults.

## Overview

Rocket's configuration system is based on Figment's [`Provider`]s, types which
provide configuration data. Rocket's [`Config`] and [`Config::figment()`], as
well as Figment's [`Toml`] and [`Json`], are some examples of providers.
Providers can be combined into a single [`Figment`] provider from which any
configuration structure that implements [`Deserialize`] can be extracted.

Rocket expects to be able to extract a [`Config`] structure from the provider it
is configured with. This means that no matter which configuration provider
Rocket is asked to use, it must be able to read the following configuration
values:

| key            | kind              | description                                     | debug/release default   |
|----------------|-------------------|-------------------------------------------------|-------------------------|
| `address`      | `IpAddr`          | IP address to serve on                          | `127.0.0.1`             |
| `port`         | `u16`             | Port to serve on.                               | `8000`                  |
| `workers`      | `usize`           | Number of threads to use for executing futures. | cpu core count          |
| `ident`        | `string`, `false` | If and how to identify via the `Server` header. | `"Rocket"`              |
| `keep_alive`   | `u32`             | Keep-alive timeout seconds; disabled when `0`.  | `5`                     |
| `log_level`    | [`LogLevel`]      | Max level to log. (off/normal/debug/critical)   | `normal`/`critical`     |
| `cli_colors`   | `bool`            | Whether to use colors and emoji when logging.   | `true`                  |
| `secret_key`   | [`SecretKey`]     | Secret key for signing and encrypting values.   | `None`                  |
| `tls`          | [`TlsConfig`]     | TLS configuration, if any.                      | `None`                  |
| `limits`       | [`Limits`]        | Streaming read size limits.                     | [`Limits::default()`]   |
| `limits.$name` | `&str`/`uint`     | Read limit for `$name`.                         | forms = "32KiB"         |
| `ctrlc`        | `bool`            | Whether `ctrl-c` initiates a server shutdown.   | `true`                  |
| `shutdown`     | [`Shutdown`]      | Graceful shutdown configuration.                | [`Shutdown::default()`] |

### Profiles

Configurations can be arbitrarily namespaced by [`Profile`]s. Rocket's
[`Config`] and [`Config::figment()`] providers automatically set the
configuration profile to "debug" when compiled in "debug" mode and "release"
when compiled in release mode, but you can arbitrarily name and set profiles to
your desire. For example, with the [default provider](#default-provider), you
can set the selected profile via `ROCKET_PROFILE`. This results in Rocket
preferring the values in the `ROCKET_PROFILE` profile.

In addition to any profiles you declare, there are two meta-profiles, `default`
and `global`, which can be used to provide values that apply to _all_ profiles.
Values provided in a `default` profile are used as fall-back values when the
selected profile doesn't contain a requested value, while values in the `global`
profile supplant any values with the same name in any profile.

[`Provider`]: @figment/trait.Provider.html
[`Profile`]: @figment/struct.Profile.html
[`Config`]: @api/rocket/struct.Config.html
[`Config::figment()`]: @api/rocket/struct.Config.html#method.figment
[`Toml`]: @figment/providers/struct.Toml.html
[`Json`]: @figment/providers/struct.Json.html
[`Figment`]: @figment/struct.Figment.html
[`Deserialize`]: @api/rocket/serde/trait.Deserialize.html
[`LogLevel`]: @api/rocket/config/enum.LogLevel.html
[`Limits`]: @api/rocket/data/struct.Limits.html
[`Limits::default()`]: @api/rocket/data/struct.Limits.html#impl-Default
[`SecretKey`]: @api/rocket/config/struct.SecretKey.html
[`TlsConfig`]: @api/rocket/config/struct.TlsConfig.html
[`Shutdown`]: @api/rocket/config/struct.Shutdown.html
[`Shutdown::default()`]: @api/rocket/config/struct.Shutdown.html#fields

## Default Provider

Rocket's default configuration provider is [`Config::figment()`]; this is the
provider that's used when calling [`rocket::build()`].

The default figment reads from and merges, at a per-key level, the following
sources in ascending priority order:

  1. [`Config::default()`], which provides default values for all parameters.
  2. `Rocket.toml` _or_ TOML file path in `ROCKET_CONFIG` environment variable.
  3. `ROCKET_` prefixed environment variables.

The selected profile is the value of the `ROCKET_PROFILE` environment variable,
or if it is not set, "debug" when compiled in debug mode and "release" when
compiled in release mode. With the exception of `log_level`, which changes from
`normal` in debug to `critical` in release, all of the default configuration
values are the same in all profiles. What's more, all configuration values
_have_ defaults, so no configuration is needed to get started.

As a result of `Config::figment()`, without any effort, Rocket can be configured
via a `Rocket.toml` file and/or via environment variables, the latter of which
take precedence over the former.

[`Config::default()`]: @api/rocket/struct.Config.html#method.default

### Rocket.toml

Rocket searches for `Rocket.toml` or the filename in a `ROCKET_CONFIG`
environment variable starting at the current working directory. If it is not
found, the parent directory, its parent, and so on, are searched until the file
is found or the root is reached. If the path set in `ROCKET_CONFIG` is absolute,
no such search occurs and the set path is used directly.

The file is assumed to be _nested_, so each top-level key declares a profile and
its values the value for the profile. The following is an example of what such a
file might look like:

```toml
## defaults for _all_ profiles
[default]
address = "0.0.0.0"
limits = { forms = "64 kB", json = "1 MiB" }

## set only when compiled in debug mode, i.e, `cargo build`
[debug]
port = 8000
## only the `json` key from `default` will be overridden; `forms` will remain
limits = { json = "10MiB" }

## set only when the `nyc` profile is selected
[nyc]
port = 9001

## set only when compiled in release mode, i.e, `cargo build --release`
## don't use this secret_key! generate your own and keep it private!
[release]
port = 9999
secret_key = "hPRYyVRiMyxpw5sBB1XeCMN1kFsDCqKvBi2QJxBVHQk="
```

The following is a `Rocket.toml` file with all configuration options set for
demonstratation purposes. You **do not** and _should not_ set a value for
configuration options needlessly, preferring to use the default value when
sensible.

```toml
[default]
address = "127.0.0.1"
port = 8000
workers = 16
keep_alive = 5
ident = "Rocket"
log_level = "normal"
temp_dir = "/tmp"
cli_colors = true
## NOTE: Don't (!) use this key! Generate your own!
secret_key = "hPRYyVRiMyxpw5sBB1XeCMN1kFsDCqKvBi2QJxBVHQk="

[default.limits]
forms = "64 kB"
json = "1 MiB"
msgpack = "2 MiB"
"file/jpg" = "5 MiB"

[default.tls]
certs = "path/to/cert-chain.pem"
key = "path/to/key.pem"

[default.shutdown]
ctrlc = true
signals = ["term", "hup"]
grace = 5
mercy = 5
```

### Environment Variables

Rocket reads all environment variable names prefixed with `ROCKET_` using the
string after the `_` as the name of a configuration value as the value of the
parameter as the value itself. Environment variables take precedence over values
in `Rocket.toml`. Values are parsed as loose form of TOML syntax. Consider the
following examples:

```sh
ROCKET_FLOAT=3.14
ROCKET_ARRAY=[1,"b",3.14]
ROCKET_STRING=Hello
ROCKET_STRING="Hello There"

ROCKET_KEEP_ALIVE=1
ROCKET_IDENT=Rocket
ROCKET_IDENT="Hello Rocket"
ROCKET_IDENT=false
ROCKET_TLS={certs="abc",key="foo/bar"}
ROCKET_LIMITS={forms="64 KiB"}
```

### Secret Key

The `secret_key` parameter configures a cryptographic key to use when encrypting
application values. In particular, the key is used to encrypt [private cookies],
which are available only when the `secrets` crate feature is enabled.

Generating a string suitable for use as a `secret_key` configuration value is
usually done through tools like `openssl`. Using `openssl`, a 256-bit base64 key
can be generated with the command `openssl rand -base64 32`.

When compiled in debug mode, a fresh key is generated automatically. In release
mode, Rocket requires you to set a secret key if the `secrets` feature is
enabled. Failure to do so results in a hard error at launch time. The value of
the parameter may either be a 256-bit base64 or hex string or a slice of 32
bytes.

[private cookies]: ../requests/#private-cookies

### Limits

The `limits` parameter configures the maximum amount of data Rocket will accept
for a given data type. The value is expected to be a dictionary table where each
key corresponds to a data type and each value corresponds to the maximum size in
bytes Rocket should accept for that type. Rocket can parse both integers
(`32768`) or SI unit based strings (`"32KiB"`) as limits.

By default, Rocket specifies a `32 KiB` limit for incoming forms. Since Rocket
requires specifying a read limit whenever data is read, external data guards may
also choose to have a configure limit via the `limits` parameter. The
[`Json`](@api/rocket/serde/json/struct.Json.html) type, for instance, uses the
`limits.json` parameter.

### TLS

Rocket includes built-in, native support for TLS >= 1.2 (Transport Layer
Security). To enable TLS support:

  1. Enable the `tls` crate feature in `Cargo.toml`:

   ```toml,ignore
   [dependencies]
   rocket = { version = "0.5.0-rc.1", features = ["tls"] }
   ```

  2. Configure a TLS certificate chain and private key via the `tls.key` and
     `tls.certs` configuration parameters. With the default provider, this can
     be done via `Rocket.toml` as:

   ```toml,ignore
   [default.tls]
   key = "path/to/key.pem"     # Path or bytes to DER-encoded ASN.1 PKCS#1/#8 key.
   certs = "path/to/certs.pem" # Path or bytes to DER-encoded X.509 TLS cert chain.
   ```

The `tls` parameter is expected to be a dictionary that deserializes into a
[`TlsConfig`] structure:

| key                          | required  | type                                                  |
|------------------------------|-----------|-------------------------------------------------------|
| `key`                        | **_yes_** | Path or bytes to DER-encoded ASN.1 PKCS#1/#8 key.     |
| `certs`                      | **_yes_** | Path or bytes to DER-encoded X.509 TLS cert chain.    |
| `ciphers`                    | no        | Array of [`CipherSuite`]s to enable.                  |
| `prefer_server_cipher_order` | no        | Boolean for whether to [prefer server cipher suites]. |
| `mutual`                     | no        | A map with [mutual TLS] configuration.                |

[`CipherSuite`]: @api/rocket/config/enum.CipherSuite.html
[prefer server cipher suites]: @api/rocket/config/struct.TlsConfig.html#method.with_preferred_server_cipher_order
[mutual TLS]: #mutual-tls

When specified via TOML or other serialized formats, each [`CipherSuite`] is
written as a string representation of the respective variant. For example,
`CipherSuite::TLS_AES_256_GCM_SHA384` is `"TLS_AES_256_GCM_SHA384"`. In TOML,
the defaults (with an arbitrary `certs` and `key`) are written:

```toml
[default.tls]
certs = "/ssl/cert.pem"
key = "/ssl/key.pem"
prefer_server_cipher_order = false
ciphers = [
    "TLS_CHACHA20_POLY1305_SHA256",
    "TLS_AES_256_GCM_SHA384",
    "TLS_AES_128_GCM_SHA256",
    "TLS_ECDHE_ECDSA_WITH_CHACHA20_POLY1305_SHA256",
    "TLS_ECDHE_RSA_WITH_CHACHA20_POLY1305_SHA256",
    "TLS_ECDHE_ECDSA_WITH_AES_256_GCM_SHA384",
    "TLS_ECDHE_ECDSA_WITH_AES_128_GCM_SHA256",
    "TLS_ECDHE_RSA_WITH_AES_256_GCM_SHA384",
    "TLS_ECDHE_RSA_WITH_AES_128_GCM_SHA256",
]
```

### Mutual TLS

Rocket supports mutual TLS client authentication. Configuration works in concert
with the [`mtls`] module, which provides a request guard to validate, verify,
and retrieve client certificates in routes.

By default, mutual TLS is disabled and client certificates are not required,
validated or verified. To enable mutual TLS, the `mtls` feature must be
enabled and support configured via the `tls.mutual` config parameter:

  1. Enable the `mtls` crate feature in `Cargo.toml`:

   ```toml,ignore
   [dependencies]
   rocket = { version = "0.5.0-rc.1", features = ["mtls"] }
   ```

   This implicitly enables the `tls` feature.

  2. Configure a CA certificate chain via the `tls.mutual.ca_certs`
     configuration parameter. With the default provider, this can be done via
     `Rocket.toml` as:

   ```toml,ignore
   [default.tls.mutual]
   ca_certs = "path/to/ca_certs.pem" # Path or bytes to DER-encoded X.509 TLS cert chain.
   mandatory = true                  # when absent, defaults to false
   ```

The `tls.mutual` parameter is expected to be a dictionary that deserializes into a
[`MutualTls`] structure:

| key         | required  | type                                                        |
|-------------|-----------|-------------------------------------------------------------|
| `ca_certs`  | **_yes_** | Path or bytes to DER-encoded X.509 TLS cert chain.          |
| `mandatory` | no        | Boolean controlling whether the client _must_ authenticate. |

[`MutualTls`]: @api/rocket/config/struct.MutualTls.html
[`mtls`]: @api/rocket/mtls/index.html

Rocket reports if TLS and/or mTLS are enabled at launch time:

```text
🔧 Configured for debug.
   ...
   >> tls: enabled w/mtls
```

The [TLS example](@example/tls) illustrates a fully configured TLS server with
mutual TLS.

! warning: Rocket's built-in TLS supports only TLS 1.2 and 1.3. This may not be
  suitable for production use.

### Workers

The `workers` parameter sets the number of threads used for parallel task
execution; there is no limit to the number of concurrent tasks. Due to a
limitation in upstream async executers, unlike other values, the `workers`
configuration value cannot be reconfigured or be configured from sources other
than those provided by [`Config::figment()`]. In other words, only the values
set by the `ROCKET_WORKERS` environment variable or in the `workers` property of
`Rocket.toml` will be considered - all other `workers` values are ignored.

## Extracting Values

Your application can extract any configuration that implements [`Deserialize`]
from the configured provider, which is exposed via [`Rocket::figment()`]:

```rust
# #[macro_use] extern crate rocket;

use rocket::serde::Deserialize;

#[launch]
fn rocket() -> _ {
    let rocket = rocket::build();
    let figment = rocket.figment();

    #[derive(Deserialize)]
    struct Config {
        port: u16,
        custom: Vec<String>,
    }

    // extract the entire config any `Deserialize` value
    let config: Config = figment.extract().expect("config");

    // or a piece of it into any `Deserialize` value
    let custom: Vec<String> = figment.extract_inner("custom").expect("custom");

    rocket
}
```

Both values recognized by Rocket and values _not_ recognized by Rocket can be
extracted. This means you can configure values recognized by your application in
Rocket's configuration sources directly. The next section describes how you can
customize configuration sources by supplying your own `Provider`.

Because it is common to store configuration in managed state, Rocket provides an
`AdHoc` fairing that 1) extracts a configuration from the configured provider,
2) pretty prints any errors, and 3) stores the value in managed state:

```rust
# #[macro_use] extern crate rocket;
# use rocket::serde::Deserialize;
# #[derive(Deserialize)]
# struct Config {
#     port: u16,
#     custom: Vec<String>,
# }

use rocket::{State, fairing::AdHoc};

#[get("/custom")]
fn custom(config: &State<Config>) -> String {
    config.custom.get(0).cloned().unwrap_or("default".into())
}

#[launch]
fn rocket() -> _ {
    rocket::build()
        .mount("/", routes![custom])
        .attach(AdHoc::config::<Config>())
}
```

[`Rocket::figment()`]: @api/rocket/struct.Rocket.html#method.figment

## Custom Providers

A custom provider can be set via [`rocket::custom()`], which replaces calls to
[`rocket::build()`]. The configured provider can be built on top of
[`Config::figment()`], [`Config::default()`], both, or neither. The
[Figment](@figment) documentation has full details on instantiating existing
providers like [`Toml`] and [`Json`] as well as creating custom providers for
more complex cases.

! note: You may need to depend on `figment` and `serde` directly.

  Rocket reexports `figment` and `serde` from its crate root, so you can refer
  to `figment` types via `rocket::figment` and `serde` types via
  `rocket::serde`. However, Rocket does not enable all features from either
  crate. As such, you may need to import crates directly:

  `
<<<<<<< HEAD
  figment = { version = "0.10", features = ["env", "toml", "json"] }
=======
  figment = { version = "0.9", features = ["env", "toml", "json"] }
>>>>>>> 786db9b8
  `

As a first example, we override configuration values at runtime by merging
figment's tuple providers with Rocket's default provider:

```rust
# #[macro_use] extern crate rocket;

use rocket::data::{Limits, ToByteUnit};

#[launch]
fn rocket() -> _ {
    let figment = rocket::Config::figment()
        .merge(("port", 1111))
        .merge(("limits", Limits::new().limit("json", 2.mebibytes())));

    rocket::custom(figment).mount("/", routes![/* .. */])
}
```

More involved, consider an application that wants to use Rocket's defaults for
[`Config`], but not its configuration sources, while allowing the application to
be configured via an `App.toml` file that uses top-level keys as profiles
(`.nested()`), `APP_` environment variables as global overrides (`.global()`),
and `APP_PROFILE` to configure the selected profile:

```rust
# #[macro_use] extern crate rocket;

use rocket::serde::{Serialize, Deserialize};
use rocket::fairing::AdHoc;

use figment::{Figment, Profile, providers::{Format, Toml, Serialized, Env}};

#[derive(Debug, Deserialize, Serialize)]
struct Config {
    app_value: usize,
    /* and so on.. */
}

impl Default for Config {
    fn default() -> Config {
        Config { app_value: 3, }
    }
}

#[launch]
fn rocket() -> _ {
    let figment = Figment::from(rocket::Config::default())
        .merge(Serialized::defaults(Config::default()))
        .merge(Toml::file("App.toml").nested())
        .merge(Env::prefixed("APP_").global())
        .select(Profile::from_env_or("APP_PROFILE", "default"));

    rocket::custom(figment)
        .mount("/", routes![/* .. */])
        .attach(AdHoc::config::<Config>())
}
```

Rocket will extract its configuration from the configured provider. This means
that if values like `port` and `address` are configured in `Config`, `App.toml`
or `APP_` environment variables, Rocket will make use of them. The application
can also extract its configuration, done here via the `Adhoc::config()` fairing.

[`rocket::custom()`]: @api/rocket/fn.custom.html
[`rocket::build()`]: @api/rocket/fn.custom.html<|MERGE_RESOLUTION|>--- conflicted
+++ resolved
@@ -38,16 +38,17 @@
 Configurations can be arbitrarily namespaced by [`Profile`]s. Rocket's
 [`Config`] and [`Config::figment()`] providers automatically set the
 configuration profile to "debug" when compiled in "debug" mode and "release"
-when compiled in release mode, but you can arbitrarily name and set profiles to
-your desire. For example, with the [default provider](#default-provider), you
-can set the selected profile via `ROCKET_PROFILE`. This results in Rocket
-preferring the values in the `ROCKET_PROFILE` profile.
+when compiled in release mode. With the exception of `log_level`, which changes
+from `normal` in debug to `critical` in release, all of the default
+configuration values are the same in all profiles. What's more, all
+configuration values _have_ defaults, so no configuration needs to be supplied
+to get an application going.
 
 In addition to any profiles you declare, there are two meta-profiles, `default`
 and `global`, which can be used to provide values that apply to _all_ profiles.
 Values provided in a `default` profile are used as fall-back values when the
-selected profile doesn't contain a requested value, while values in the `global`
-profile supplant any values with the same name in any profile.
+selected profile doesn't contain a requested values, while values in the
+`global` profile supplant any values with the same name in any profile.
 
 [`Provider`]: @figment/trait.Provider.html
 [`Profile`]: @figment/struct.Profile.html
@@ -70,23 +71,22 @@
 Rocket's default configuration provider is [`Config::figment()`]; this is the
 provider that's used when calling [`rocket::build()`].
 
-The default figment reads from and merges, at a per-key level, the following
-sources in ascending priority order:
-
-  1. [`Config::default()`], which provides default values for all parameters.
+The default figment merges, at a per-key level, and reads from the following
+sources, in ascending priority order:
+
+  1. [`Config::default()`] - which provides default values for all parameters.
   2. `Rocket.toml` _or_ TOML file path in `ROCKET_CONFIG` environment variable.
   3. `ROCKET_` prefixed environment variables.
 
 The selected profile is the value of the `ROCKET_PROFILE` environment variable,
 or if it is not set, "debug" when compiled in debug mode and "release" when
-compiled in release mode. With the exception of `log_level`, which changes from
-`normal` in debug to `critical` in release, all of the default configuration
-values are the same in all profiles. What's more, all configuration values
-_have_ defaults, so no configuration is needed to get started.
-
-As a result of `Config::figment()`, without any effort, Rocket can be configured
-via a `Rocket.toml` file and/or via environment variables, the latter of which
-take precedence over the former.
+compiled in release mode.
+
+As a result, without any effort, Rocket's server can be configured via a
+`Rocket.toml` file and/or via environment variables, the latter of which take
+precedence over the former. Note that neither the file nor any environment
+variables need to be present as [`Config::default()`] is a complete
+configuration source.
 
 [`Config::default()`]: @api/rocket/struct.Config.html#method.default
 
@@ -421,11 +421,7 @@
   crate. As such, you may need to import crates directly:
 
   `
-<<<<<<< HEAD
-  figment = { version = "0.10", features = ["env", "toml", "json"] }
-=======
   figment = { version = "0.9", features = ["env", "toml", "json"] }
->>>>>>> 786db9b8
   `
 
 As a first example, we override configuration values at runtime by merging
