use rocket::Request;
use rocket::response::Redirect;

use rocket_dyn_templates::{Template, handlebars, context};

use self::handlebars::{Handlebars, JsonRender};

#[get("/")]
pub fn index() -> Redirect {
    Redirect::to(uri!("/hbs", hello(name = "Your Name")))
}

#[get("/hello/<name>")]
pub fn hello(name: &str) -> Template {
    Template::render("hbs/index", context! {
        title: "Hello",
        name: Some(name),
        items: vec!["One", "Two", "Three"],
<<<<<<< HEAD
=======
        // This special key tells handlebars which template is the parent.
        parent: "hbs/layout",
>>>>>>> 786db9b8
    })
}

#[get("/about")]
pub fn about() -> Template {
    Template::render("hbs/about.html", context! {
        title: "About",
        parent: "hbs/layout",
    })
}

#[catch(404)]
pub fn not_found(req: &Request<'_>) -> Template {
    Template::render("hbs/error/404", context! {
        uri: req.uri()
    })
}

fn wow_helper(
    h: &handlebars::Helper<'_, '_>,
    _: &handlebars::Handlebars,
    _: &handlebars::Context,
    _: &mut handlebars::RenderContext<'_, '_>,
    out: &mut dyn handlebars::Output
) -> handlebars::HelperResult {
    if let Some(param) = h.param(0) {
        out.write("<b><i>")?;
        out.write(&param.value().render())?;
        out.write("</b></i>")?;
    }

    Ok(())
}

pub fn customize(hbs: &mut Handlebars) {
    hbs.register_helper("wow", Box::new(wow_helper));
    hbs.register_template_string("hbs/about.html", r#"
        {{#*inline "page"}}

        <section id="about">
          <h1>About - Here's another page!</h1>
        </section>

        {{/inline}}
<<<<<<< HEAD
        {{> hbs/layout}}
=======
        {{~> (parent)~}}
>>>>>>> 786db9b8
    "#).expect("valid HBS template");
}<|MERGE_RESOLUTION|>--- conflicted
+++ resolved
@@ -16,11 +16,8 @@
         title: "Hello",
         name: Some(name),
         items: vec!["One", "Two", "Three"],
-<<<<<<< HEAD
-=======
         // This special key tells handlebars which template is the parent.
         parent: "hbs/layout",
->>>>>>> 786db9b8
     })
 }
 
@@ -65,10 +62,6 @@
         </section>
 
         {{/inline}}
-<<<<<<< HEAD
-        {{> hbs/layout}}
-=======
         {{~> (parent)~}}
->>>>>>> 786db9b8
     "#).expect("valid HBS template");
 }